--- conflicted
+++ resolved
@@ -171,18 +171,5 @@
                   DotNetCliVersion: $(_dotNetCliVersion)
                   EnableXUnitReporter: true
                   XUnitWorkItemTimeout: $(_xUnitWorkItemTimeout)
-<<<<<<< HEAD
-                  HelixPreCommands: $(_helixPreCommands)
-
-                  ${{ if eq(parameters.isOfficialBuild, 'true') }}:
-                    WaitForWorkItemCompletion: false
-                    HelixAccessToken: $(HelixApiAccessToken)
-
-                  ${{ if eq(parameters.isOfficialBuild, 'false') }}:
-                    WaitForWorkItemCompletion: true
-                    HelixAccessToken: ''
-                    Creator: dotnet-wcf
-=======
                   _helixAccessToken: $(HelixApiAccessToken)
-                  _isOfficialBuild: ${{ parameters.isOfficialBuild }}
->>>>>>> 8e9ed09b
+                  _isOfficialBuild: ${{ parameters.isOfficialBuild }}