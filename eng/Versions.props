--- conflicted
+++ resolved
@@ -2,16 +2,10 @@
 <Project ToolsVersion="14.0" xmlns="http://schemas.microsoft.com/developer/msbuild/2003">
   <!-- Versioning specifications:  https://github.com/dotnet/arcade/blob/master/Documentation/CorePackages/Versioning.md -->
   <PropertyGroup>
-<<<<<<< HEAD
-    <MajorVersion>5</MajorVersion>
-    <MinorVersion>0</MinorVersion>
-    <WcfAssemblyVersion>5.0.0.0</WcfAssemblyVersion>
-=======
     <ProductVersion>3.1.0</ProductVersion>
     <MajorVersion>4</MajorVersion>
     <MinorVersion>8</MinorVersion>
     <WcfAssemblyVersion>4.8.0.0</WcfAssemblyVersion>
->>>>>>> 1696a48e
     <!-- To produce shipping versions in non-official builds, instead of default fixed dummy version number (42.42.42.42). -->
     <DotNetUseShippingVersions>true</DotNetUseShippingVersions>
     <PreReleaseVersionLabel>rc2</PreReleaseVersionLabel>
