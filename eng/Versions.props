<?xml version="1.0" encoding="utf-8"?>
<Project>
  <!-- Versioning specifications:  https://github.com/dotnet/arcade/blob/master/Documentation/CorePackages/Versioning.md -->
  <PropertyGroup>
    <ProductVersion>6.0.0</ProductVersion>
    <MajorVersion>6</MajorVersion>
    <MinorVersion>0</MinorVersion>
    <WcfAssemblyVersion>6.0.0.0</WcfAssemblyVersion>
    <!-- To produce shipping versions in non-official builds, instead of default fixed dummy version number (42.42.42.42). -->
    <DotNetUseShippingVersions>true</DotNetUseShippingVersions>
    <PreReleaseVersionLabel>rtm</PreReleaseVersionLabel>
    <PreReleaseVersionIteration></PreReleaseVersionIteration>
    <!-- Opt-in repo features -->
    <UsingToolIbcOptimization>true</UsingToolIbcOptimization>
<<<<<<< HEAD
    <!-- Adds a pkg ref to netfx references in order to resolve desktop refs in our facade projects. -->
    <UsingToolNetFrameworkReferenceAssemblies>true</UsingToolNetFrameworkReferenceAssemblies>
    <!-- Enabling this rule will cause build failures on undocumented public APIs. -->
    <SkipArcadeNoWarnCS1591>true</SkipArcadeNoWarnCS1591>
=======
>>>>>>> 7cd6512c
  </PropertyGroup>
  <!-- Arcade dependencies -->
  <PropertyGroup>
    <MicrosoftDotNetArcadeSdkPackageVersion>8.0.0-beta.23402.2</MicrosoftDotNetArcadeSdkPackageVersion>
    <MicrosoftDotNetHelixSdkPackageVersion>8.0.0-beta.23402.2</MicrosoftDotNetHelixSdkPackageVersion>
    <MicrosoftDotNetGenFacadesPackageVersion>8.0.0-beta.23402.2</MicrosoftDotNetGenFacadesPackageVersion>
    <MicrosoftDotNetXUnitExtensionsPackageVersion>8.0.0-beta.23402.2</MicrosoftDotNetXUnitExtensionsPackageVersion>
    <MicrosoftDotNetSignToolVersion>8.0.0-beta.23402.2</MicrosoftDotNetSignToolVersion>
  </PropertyGroup>
  <!-- CoreFx dependencies -->
  <PropertyGroup>
    <SystemReflectionDispatchProxyPackageVersion>4.7.1</SystemReflectionDispatchProxyPackageVersion>
    <SystemSecurityPrincipalWindowsPackageVersion>5.0.0</SystemSecurityPrincipalWindowsPackageVersion>
    <SystemSecurityCryptographyXmlPackageVersion>6.0.1</SystemSecurityCryptographyXmlPackageVersion>
    <MicrosoftExtensionsObjectPoolVersion>6.0.16</MicrosoftExtensionsObjectPoolVersion>
  </PropertyGroup>
  <!-- Additional dependencies -->
  <PropertyGroup>
    <XUnitStaFactPackageVersion>0.3.5</XUnitStaFactPackageVersion>
    <MicrosoftTargetingPackNETFrameworkv472PackageVersion>1.0.0</MicrosoftTargetingPackNETFrameworkv472PackageVersion>
    <!-- Needed by Infrastructure.Common.csproj -->
    <MicrosoftDotNetPlatformAbstractionsVersion>2.1.0</MicrosoftDotNetPlatformAbstractionsVersion>
    <MicrosoftIdentityModelProtocolsWsTrustPackageVersion>6.8.0</MicrosoftIdentityModelProtocolsWsTrustPackageVersion>
  </PropertyGroup>
</Project><|MERGE_RESOLUTION|>--- conflicted
+++ resolved
@@ -12,13 +12,8 @@
     <PreReleaseVersionIteration></PreReleaseVersionIteration>
     <!-- Opt-in repo features -->
     <UsingToolIbcOptimization>true</UsingToolIbcOptimization>
-<<<<<<< HEAD
-    <!-- Adds a pkg ref to netfx references in order to resolve desktop refs in our facade projects. -->
-    <UsingToolNetFrameworkReferenceAssemblies>true</UsingToolNetFrameworkReferenceAssemblies>
     <!-- Enabling this rule will cause build failures on undocumented public APIs. -->
     <SkipArcadeNoWarnCS1591>true</SkipArcadeNoWarnCS1591>
-=======
->>>>>>> 7cd6512c
   </PropertyGroup>
   <!-- Arcade dependencies -->
   <PropertyGroup>
