--- conflicted
+++ resolved
@@ -6,11 +6,7 @@
 
 namespace Microsoft.SyndicationFeed
 {
-<<<<<<< HEAD
     public sealed class SyndicationCategory : ISyndicationCategory
-=======
-    public class SyndicationCategory : ISyndicationCategory
->>>>>>> bf51a225
     {
         public SyndicationCategory(string name)
         {
