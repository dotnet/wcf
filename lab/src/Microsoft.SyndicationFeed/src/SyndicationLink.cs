--- conflicted
+++ resolved
@@ -6,11 +6,7 @@
 
 namespace Microsoft.SyndicationFeed
 {
-<<<<<<< HEAD
     public sealed class SyndicationLink : ISyndicationLink
-=======
-    public class SyndicationLink : ISyndicationLink
->>>>>>> bf51a225
     {
         public SyndicationLink(Uri url, string relationshipType = null)
         {
