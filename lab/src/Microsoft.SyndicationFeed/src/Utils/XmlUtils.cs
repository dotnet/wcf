--- conflicted
+++ resolved
@@ -64,8 +64,7 @@
                                         IgnoreWhitespace = true
                                     });
         }
-
-<<<<<<< HEAD
+        
         public static Task WriteRaw(XmlWriter writer, string content)
         {
 
@@ -77,8 +76,6 @@
             writer.WriteRaw(content);
             return Task.CompletedTask;
         }
-
-=======
 
         public static ISyndicationContent ReadXmlNode(XmlReader reader)
         {
@@ -136,8 +133,6 @@
             return content;
         }
 
-
->>>>>>> 613f498d
         private static bool IsXmlns(string name, string ns)
         {
             return name == "xmlns" || ns == "http://www.w3.org/2000/xmlns/";
