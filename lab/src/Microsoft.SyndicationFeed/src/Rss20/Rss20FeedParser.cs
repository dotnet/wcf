// Licensed to the .NET Foundation under one or more agreements.
// The .NET Foundation licenses this file to you under the MIT license.
// See the LICENSE file in the project root for more information.

using System;
using System.Collections.Generic;
using System.Linq;
using System.Xml;

namespace Microsoft.SyndicationFeed.Rss
{
    public class Rss20FeedParser : ISyndicationFeedParser
    {
        public ISyndicationCategory ParseCategory(string value)
        {
            ISyndicationContent content = ParseContent(value);

            if (content.Name != Rss20Constants.CategoryTag || 
                content.Namespace != Rss20Constants.Rss20Namespace)
            {
<<<<<<< HEAD
                reader.MoveToContent();

                if (reader.Name != Rss20Constants.CategoryTag)
                {
                    throw new FormatException("Invalid Rss category");
                }

                return ParseCategory(reader);
=======
                throw new FormatException("Invalid Rss category");
>>>>>>> bf51a225
            }

            return CreateCategory(content);
        }

        public ISyndicationItem ParseItem(string value)
        {
            ISyndicationContent content = ParseContent(value);

            if (content.Name != Rss20Constants.ItemTag || 
                content.Namespace != Rss20Constants.Rss20Namespace)
            {
                throw new FormatException("Invalid Rss item");
            }

            return CreateItem(content);
        }

        public ISyndicationLink ParseLink(string value)
        {
            ISyndicationContent content = ParseContent(value);

            if (content.Name != Rss20Constants.LinkTag || 
                content.Namespace != Rss20Constants.Rss20Namespace)
            {
<<<<<<< HEAD
                reader.MoveToContent();

                if (reader.Name != Rss20Constants.LinkTag)
                {
                    throw new FormatException("Invalid Rss Link");
                }

                return ParseLink(reader);
=======
                throw new FormatException("Invalid Rss link");
>>>>>>> bf51a225
            }

            return CreateLink(content);
        }

        public ISyndicationPerson ParsePerson(string value)
        {
            ISyndicationContent content = ParseContent(value);

            if ((content.Name != Rss20Constants.AuthorTag && 
                 content.Name != Rss20Constants.ManagingEditorTag) ||
                content.Namespace != Rss20Constants.Rss20Namespace)
            {
<<<<<<< HEAD
                reader.MoveToContent();

                if (reader.Name != Rss20Constants.AuthorTag && reader.Name != Rss20Constants.ManagingEditorTag)
                {
                    throw new FormatException("Invalid Rss Person");
                }

                return ParsePerson(reader);
=======
                throw new FormatException("Invalid Rss Person");
>>>>>>> bf51a225
            }

            return CreatePerson(content);
        }

        public ISyndicationImage ParseImage(string value)
        {
            ISyndicationContent content = ParseContent(value);

            if (content.Name != Rss20Constants.ImageTag ||
                content.Namespace != Rss20Constants.Rss20Namespace)
            {
<<<<<<< HEAD
                reader.MoveToContent();

                if (reader.Name != Rss20Constants.ImageTag)
                {
                    throw new FormatException("Invalid Rss Image");
                }

                return ParseImage(reader);
=======
                throw new FormatException("Invalid Rss Image");
>>>>>>> bf51a225
            }

            return CreateImage(content);
        }

        public ISyndicationContent ParseContent(string value)
        {
            if (string.IsNullOrEmpty(value))
            {
                throw new ArgumentNullException(nameof(value));
            }

            using (XmlReader reader = XmlUtils.CreateXmlReader(value))
            {
                reader.MoveToContent();

                return XmlUtils.ReadSyndicationContent(reader);
            }
        }

        public virtual bool TryParseValue<T>(string value, out T result)
        {
            return Converter.TryParseValue<T>(value, out result);
        }

        protected virtual ISyndicationItem CreateItem(ISyndicationContent content)
        {
            if (content == null)
            {
                throw new ArgumentNullException(nameof(content));
            }

            var item = new SyndicationItem();

            string fallbackAlternateLink = null;
            bool hasAlternateLink = false;

            foreach (var field in content.Fields)
            {
                if (field.Namespace != Rss20Constants.Rss20Namespace)
                {
                    continue;
                }

                switch (field.Name)
                {
                    //
                    // Title
<<<<<<< HEAD
                    if (reader.IsStartElement(Rss20Constants.TitleTag, Rss20Constants.Rss20Namespace))
                    {
                        title = reader.ReadElementContentAsString();
                    }
=======
                    case Rss20Constants.TitleTag:
                        item.Title = field.Value;
                        break;
>>>>>>> bf51a225

                    //
                    // Link
                    case Rss20Constants.LinkTag:
                        item.AddLink(CreateLink(field));
                        hasAlternateLink = true;
                        break;

                    // Description
                    case Rss20Constants.DescriptionTag:
                        item.Description = field.Value;
                        break;

                    //
                    // Author
                    case Rss20Constants.AuthorTag:
                        item.AddContributor(CreatePerson(field));
                        break;

                    //
                    // Category
                    case Rss20Constants.CategoryTag:
                        break;

                    //
                    // Links
                    case Rss20Constants.CommentsTag:
                    case Rss20Constants.EnclosureTag:
                    case Rss20Constants.SourceTag:
                        item.AddLink(CreateLink(field));
                        break;

                    //
                    // Guid
                    case Rss20Constants.GuidTag:
                        item.Id = field.Value;

                        if (!hasAlternateLink && 
                            TryParseValue(field.Attributes.GetRss(Rss20Constants.IsPermaLinkTag), out bool isPermalink) &&
                            isPermalink)
                        {
                            fallbackAlternateLink = field.Value;
                        }
                        break;

                    //
                    // PubDate
                    case Rss20Constants.PubDateTag:
                        if (TryParseValue(field.Value, out DateTimeOffset dt))
                        {
                            item.Published = dt;
                        }
                        break;

                    default:
                        break;
                }
            }

            //
            // Add a fallback Link
            if (!hasAlternateLink &&
                fallbackAlternateLink != null &&
                TryParseValue(fallbackAlternateLink, out Uri url))
            {
                item.AddLink(new SyndicationLink(url, Rss20Constants.AlternateLink));
            }

<<<<<<< HEAD
            return new SyndicationImage(url) {
                Title = title,
                Description = description,
                Link = link,
                RelationshipType = Rss20Constants.ImageTag
            };
=======
            return item;
>>>>>>> bf51a225
        }

        protected virtual ISyndicationLink CreateLink(ISyndicationContent content)
        {
            if (content == null)
            {
                throw new ArgumentNullException(nameof(content));
            }

            //
            // Url
            Uri uri = null;
<<<<<<< HEAD
            string url = reader.GetAttribute("url");
            if (url != null)
=======
            string url = content.Attributes.GetRss("url");

            if (url != null)
            {
                if (!TryParseValue(url, out uri))
                {
                    throw new FormatException("Invalid url attribute");
                }
            }
            else
>>>>>>> bf51a225
            {
                if (!TryParseValue(content.Value, out uri))
                {
                    throw new FormatException("Invalid url");
                }
            }

            //
            // Length
            long length = 0;
            TryParseValue(content.Attributes.GetRss("length"), out length);

            //
            // Type
<<<<<<< HEAD
            string type = string.Empty;
            TryParseValue(reader.GetAttribute("type"), out type);
            
=======
            string type = content.Attributes.GetRss("type");

>>>>>>> bf51a225
            //
            // rel
            string rel = (content.Name == Rss20Constants.LinkTag) ? Rss20Constants.AlternateLink : content.Name;

            return new SyndicationLink(uri, rel)
            {
                Title = content.Value,
                Length = length,
                MediaType = type
            };
        }

        protected virtual ISyndicationPerson CreatePerson(ISyndicationContent content)
        {
            if (content == null)
            {
                throw new ArgumentNullException(nameof(content));
            }

            return new SyndicationPerson()
            {
                Email = content.Value,
                RelationshipType = content.Name
            };
        }

        protected virtual ISyndicationImage CreateImage(ISyndicationContent content)
        {
            if (content == null)
            {
                throw new ArgumentNullException(nameof(content));
            }

            string title = null;
            string description = null;
            Uri url = null;
            ISyndicationLink link = null;

            foreach (var field in content.Fields)
            {
                if (field.Namespace != Rss20Constants.Rss20Namespace)
                {
                    continue;
                }
<<<<<<< HEAD

                //
                // Link
                else if (reader.IsStartElement(Rss20Constants.LinkTag, Rss20Constants.Rss20Namespace))
                {
                    SyndicationLink link = ParseLink(reader);
                    link.RelationshipType = Rss20Constants.AlternateLink;

                    links.Add(link);
                    readAlternateLink = true;
                }

                //
                // Description
                else if (reader.IsStartElement(Rss20Constants.DescriptionTag, Rss20Constants.Rss20Namespace))
                {
                    item.Description = reader.ReadElementContentAsString();
                }

                //
                // Author
                else if (reader.IsStartElement(Rss20Constants.AuthorTag, Rss20Constants.Rss20Namespace))
=======

                switch (field.Name)
>>>>>>> bf51a225
                {
                    //
                    // Title
                    case Rss20Constants.TitleTag:
                        title = field.Value;
                        break;

<<<<<<< HEAD
                    contributors.Add(person);
                }

                //
                // Category
                else if (reader.IsStartElement(Rss20Constants.CategoryTag, Rss20Constants.Rss20Namespace))
                {
                    categories.Add(ParseCategory(reader));
                }

                //
                // Comments
                else if (reader.IsStartElement(Rss20Constants.CommentsTag, Rss20Constants.Rss20Namespace))
                {
                    SyndicationLink link = ParseLink(reader);
                    link.RelationshipType = Rss20Constants.CommentsTag;
                    links.Add(link);
                }

                //
                // Enclosure
                else if (reader.IsStartElement(Rss20Constants.EnclosureTag, Rss20Constants.Rss20Namespace))
                {
                    SyndicationLink link = ParseLink(reader);
                    link.RelationshipType = Rss20Constants.EnclosureTag;
                    links.Add(link);
                }

                //
                // Guid
                else if (reader.IsStartElement(Rss20Constants.GuidTag, Rss20Constants.Rss20Namespace))
                {
                    string permalinkString = reader.GetAttribute(Rss20Constants.IsPermaLinkTag, Rss20Constants.Rss20Namespace);
                    bool isPermalink = (permalinkString != null) && permalinkString.Equals("true", StringComparison.OrdinalIgnoreCase);
=======
                    //
                    // Url
                    case Rss20Constants.UrlTag:
                        if (!TryParseValue(field.Value, out url))
                        {
                            throw new FormatException($"Invalid image url '{field.Value}'");
                        }
                        break;
>>>>>>> bf51a225

                    //
                    // Link
                    case Rss20Constants.LinkTag:
                        link = CreateLink(field);
                        break;

<<<<<<< HEAD
                    if (isPermalink)
                    {
                        fallbackAlternateLink = item.Id;
                    }
                }

                //
                // PubDate
                else if (reader.IsStartElement(Rss20Constants.PubDateTag, Rss20Constants.Rss20Namespace))
                {
                    if (TryParseValue(reader.ReadElementContentAsString(), out DateTimeOffset dt))
                    {
                        item.Published = dt;
                    }
                }

                //
                // Source
                else if (reader.IsStartElement(Rss20Constants.SourceTag, Rss20Constants.Rss20Namespace))
                {
                    SyndicationLink link = ParseLink(reader);
                    link.RelationshipType = Rss20Constants.SourceTag;
                    links.Add(link);
                }
                else
                {
                    // Skip Unknown tags
                    reader.Skip();
=======
                    //
                    // Description
                    case Rss20Constants.DescriptionTag:
                        description = field.Value;
                        break;

                    default:
                        break;
>>>>>>> bf51a225
                }
            }
  
            if (url == null)
            {
                throw new FormatException("Image url not found");
            }

            return new SyndicationImage(url, Rss20Constants.ImageTag)
            {
                Title = title,
                Desciption = description,
                Link = link
            };
        }

        protected virtual ISyndicationCategory CreateCategory(ISyndicationContent content)
        {
            if (content == null)
            {
                throw new ArgumentNullException(nameof(content));
            }

            if (content.Value == null)
            {
                throw new FormatException("Invalid Rss category name");
            }

            return new SyndicationCategory(content.Value);
        }
    }


    static class RssAttributeExtentions
    {
        public static string GetRss(this IEnumerable<ISyndicationAttribute> attributes, string name)
        {
            return attributes.FirstOrDefault(a => a.Name == name && a.Namespace == Rss20Constants.Rss20Namespace)?.Value;
        }
    }
}<|MERGE_RESOLUTION|>--- conflicted
+++ resolved
@@ -18,18 +18,7 @@
             if (content.Name != Rss20Constants.CategoryTag || 
                 content.Namespace != Rss20Constants.Rss20Namespace)
             {
-<<<<<<< HEAD
-                reader.MoveToContent();
-
-                if (reader.Name != Rss20Constants.CategoryTag)
-                {
-                    throw new FormatException("Invalid Rss category");
-                }
-
-                return ParseCategory(reader);
-=======
                 throw new FormatException("Invalid Rss category");
->>>>>>> bf51a225
             }
 
             return CreateCategory(content);
@@ -55,18 +44,7 @@
             if (content.Name != Rss20Constants.LinkTag || 
                 content.Namespace != Rss20Constants.Rss20Namespace)
             {
-<<<<<<< HEAD
-                reader.MoveToContent();
-
-                if (reader.Name != Rss20Constants.LinkTag)
-                {
-                    throw new FormatException("Invalid Rss Link");
-                }
-
-                return ParseLink(reader);
-=======
                 throw new FormatException("Invalid Rss link");
->>>>>>> bf51a225
             }
 
             return CreateLink(content);
@@ -80,18 +58,7 @@
                  content.Name != Rss20Constants.ManagingEditorTag) ||
                 content.Namespace != Rss20Constants.Rss20Namespace)
             {
-<<<<<<< HEAD
-                reader.MoveToContent();
-
-                if (reader.Name != Rss20Constants.AuthorTag && reader.Name != Rss20Constants.ManagingEditorTag)
-                {
-                    throw new FormatException("Invalid Rss Person");
-                }
-
-                return ParsePerson(reader);
-=======
                 throw new FormatException("Invalid Rss Person");
->>>>>>> bf51a225
             }
 
             return CreatePerson(content);
@@ -104,18 +71,7 @@
             if (content.Name != Rss20Constants.ImageTag ||
                 content.Namespace != Rss20Constants.Rss20Namespace)
             {
-<<<<<<< HEAD
-                reader.MoveToContent();
-
-                if (reader.Name != Rss20Constants.ImageTag)
-                {
-                    throw new FormatException("Invalid Rss Image");
-                }
-
-                return ParseImage(reader);
-=======
                 throw new FormatException("Invalid Rss Image");
->>>>>>> bf51a225
             }
 
             return CreateImage(content);
@@ -164,16 +120,9 @@
                 {
                     //
                     // Title
-<<<<<<< HEAD
-                    if (reader.IsStartElement(Rss20Constants.TitleTag, Rss20Constants.Rss20Namespace))
-                    {
-                        title = reader.ReadElementContentAsString();
-                    }
-=======
                     case Rss20Constants.TitleTag:
                         item.Title = field.Value;
                         break;
->>>>>>> bf51a225
 
                     //
                     // Link
@@ -242,16 +191,7 @@
                 item.AddLink(new SyndicationLink(url, Rss20Constants.AlternateLink));
             }
 
-<<<<<<< HEAD
-            return new SyndicationImage(url) {
-                Title = title,
-                Description = description,
-                Link = link,
-                RelationshipType = Rss20Constants.ImageTag
-            };
-=======
             return item;
->>>>>>> bf51a225
         }
 
         protected virtual ISyndicationLink CreateLink(ISyndicationContent content)
@@ -264,13 +204,9 @@
             //
             // Url
             Uri uri = null;
-<<<<<<< HEAD
-            string url = reader.GetAttribute("url");
+            string url = content.Attributes.GetRss("url");
+
             if (url != null)
-=======
-            string url = content.Attributes.GetRss("url");
-
-            if (url != null)
             {
                 if (!TryParseValue(url, out uri))
                 {
@@ -278,7 +214,6 @@
                 }
             }
             else
->>>>>>> bf51a225
             {
                 if (!TryParseValue(content.Value, out uri))
                 {
@@ -293,14 +228,8 @@
 
             //
             // Type
-<<<<<<< HEAD
-            string type = string.Empty;
-            TryParseValue(reader.GetAttribute("type"), out type);
+            string type = content.Attributes.GetRss("type");
             
-=======
-            string type = content.Attributes.GetRss("type");
-
->>>>>>> bf51a225
             //
             // rel
             string rel = (content.Name == Rss20Constants.LinkTag) ? Rss20Constants.AlternateLink : content.Name;
@@ -345,76 +274,15 @@
                 {
                     continue;
                 }
-<<<<<<< HEAD
-
-                //
-                // Link
-                else if (reader.IsStartElement(Rss20Constants.LinkTag, Rss20Constants.Rss20Namespace))
-                {
-                    SyndicationLink link = ParseLink(reader);
-                    link.RelationshipType = Rss20Constants.AlternateLink;
-
-                    links.Add(link);
-                    readAlternateLink = true;
-                }
-
-                //
-                // Description
-                else if (reader.IsStartElement(Rss20Constants.DescriptionTag, Rss20Constants.Rss20Namespace))
-                {
-                    item.Description = reader.ReadElementContentAsString();
-                }
-
-                //
-                // Author
-                else if (reader.IsStartElement(Rss20Constants.AuthorTag, Rss20Constants.Rss20Namespace))
-=======
 
                 switch (field.Name)
->>>>>>> bf51a225
                 {
                     //
                     // Title
                     case Rss20Constants.TitleTag:
                         title = field.Value;
                         break;
-
-<<<<<<< HEAD
-                    contributors.Add(person);
-                }
-
-                //
-                // Category
-                else if (reader.IsStartElement(Rss20Constants.CategoryTag, Rss20Constants.Rss20Namespace))
-                {
-                    categories.Add(ParseCategory(reader));
-                }
-
-                //
-                // Comments
-                else if (reader.IsStartElement(Rss20Constants.CommentsTag, Rss20Constants.Rss20Namespace))
-                {
-                    SyndicationLink link = ParseLink(reader);
-                    link.RelationshipType = Rss20Constants.CommentsTag;
-                    links.Add(link);
-                }
-
-                //
-                // Enclosure
-                else if (reader.IsStartElement(Rss20Constants.EnclosureTag, Rss20Constants.Rss20Namespace))
-                {
-                    SyndicationLink link = ParseLink(reader);
-                    link.RelationshipType = Rss20Constants.EnclosureTag;
-                    links.Add(link);
-                }
-
-                //
-                // Guid
-                else if (reader.IsStartElement(Rss20Constants.GuidTag, Rss20Constants.Rss20Namespace))
-                {
-                    string permalinkString = reader.GetAttribute(Rss20Constants.IsPermaLinkTag, Rss20Constants.Rss20Namespace);
-                    bool isPermalink = (permalinkString != null) && permalinkString.Equals("true", StringComparison.OrdinalIgnoreCase);
-=======
+                        
                     //
                     // Url
                     case Rss20Constants.UrlTag:
@@ -423,44 +291,13 @@
                             throw new FormatException($"Invalid image url '{field.Value}'");
                         }
                         break;
->>>>>>> bf51a225
 
                     //
                     // Link
                     case Rss20Constants.LinkTag:
                         link = CreateLink(field);
                         break;
-
-<<<<<<< HEAD
-                    if (isPermalink)
-                    {
-                        fallbackAlternateLink = item.Id;
-                    }
-                }
-
-                //
-                // PubDate
-                else if (reader.IsStartElement(Rss20Constants.PubDateTag, Rss20Constants.Rss20Namespace))
-                {
-                    if (TryParseValue(reader.ReadElementContentAsString(), out DateTimeOffset dt))
-                    {
-                        item.Published = dt;
-                    }
-                }
-
-                //
-                // Source
-                else if (reader.IsStartElement(Rss20Constants.SourceTag, Rss20Constants.Rss20Namespace))
-                {
-                    SyndicationLink link = ParseLink(reader);
-                    link.RelationshipType = Rss20Constants.SourceTag;
-                    links.Add(link);
-                }
-                else
-                {
-                    // Skip Unknown tags
-                    reader.Skip();
-=======
+                        
                     //
                     // Description
                     case Rss20Constants.DescriptionTag:
@@ -469,7 +306,6 @@
 
                     default:
                         break;
->>>>>>> bf51a225
                 }
             }
   
@@ -481,7 +317,7 @@
             return new SyndicationImage(url, Rss20Constants.ImageTag)
             {
                 Title = title,
-                Desciption = description,
+                Description = description,
                 Link = link
             };
         }
