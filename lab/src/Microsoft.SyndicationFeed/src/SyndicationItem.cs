--- conflicted
+++ resolved
@@ -8,11 +8,7 @@
 
 namespace Microsoft.SyndicationFeed
 {
-<<<<<<< HEAD
-    public sealed class SyndicationItem : ISyndicationItem
-=======
     public class SyndicationItem : ISyndicationItem
->>>>>>> bf51a225
     {
         private ICollection<ISyndicationCategory> _categories;
         private ICollection<ISyndicationPerson> _contributors;
