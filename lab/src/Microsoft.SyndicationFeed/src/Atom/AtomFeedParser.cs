﻿// Licensed to the .NET Foundation under one or more agreements.
// The .NET Foundation licenses this file to you under the MIT license.
// See the LICENSE file in the project root for more information.

using System;
using System.Xml;

namespace Microsoft.SyndicationFeed.Atom
{
    public class AtomFeedParser : ISyndicationFeedParser
    {
        public virtual ISyndicationCategory ParseCategory(string value)
        {
            if (string.IsNullOrEmpty(value))
            {
                throw new ArgumentNullException(nameof(value));
            }

            using (XmlReader reader = CreateXmlReader(value))
            {
                reader.MoveToContent();

                if (reader.Name != AtomConstants.CategoryTag)
                {
                    throw new FormatException("Invalid Atom category");
                }

                return ParseCategory(reader);
            }
        }

        public virtual ISyndicationImage ParseImage(string value)
        {
            if (string.IsNullOrEmpty(value))
            {
                throw new ArgumentNullException(nameof(value));
            }

            using (XmlReader reader = CreateXmlReader(value))
            {
                reader.MoveToContent();
                if (reader.Name != AtomConstants.IconTag && reader.Name != AtomConstants.LogoTag)
                {
                    throw new FormatException("Invalid Atom image");
                }

                return ParseImage(reader);
            }
        }

        public virtual ISyndicationItem ParseItem(string value)
        {
            return ParseEntry(value);
        }

        public virtual IAtomEntry ParseEntry(string value)
        {
            if (string.IsNullOrEmpty(value))
            {
                throw new ArgumentNullException(nameof(value));
            }

            using (XmlReader reader = CreateXmlReader(value))
            {
                reader.MoveToContent();

                if (reader.Name != AtomConstants.EntryTag)
                {
                    throw new FormatException("Invalid Atom entry");
                }

                return ParseEntry(reader);
            }
        }

        public virtual ISyndicationLink ParseLink(string value)
        {
            if (string.IsNullOrEmpty(value))
            {
                throw new ArgumentNullException(nameof(value));
            }

            using (XmlReader reader = CreateXmlReader(value))
            {
                reader.MoveToContent();

                if (reader.Name != AtomConstants.LinkTag)
                {
                    throw new FormatException("Invalid Atom link");
                }

                return ParseLink(reader);
            }
        }

        public virtual ISyndicationPerson ParsePerson(string value)
        {
            if (string.IsNullOrEmpty(value))
            {
                throw new ArgumentNullException(nameof(value));
            }

            using (XmlReader reader = CreateXmlReader(value))
            {
                reader.MoveToContent();

                if (reader.Name != AtomConstants.AuthorTag && reader.Name != AtomConstants.ContributorTag)
                {
                    throw new FormatException("Invalid Atom person");
                }

                return ParsePerson(reader);
            }
        }

        public virtual ISyndicationContent ParseContent(string value)
        {
            if (string.IsNullOrEmpty(value))
            {
                throw new ArgumentNullException(nameof(value));
            }

            using (XmlReader reader = CreateXmlReader(value))
            {
                reader.MoveToContent();

                return XmlUtils.ReadSyndicationContent(reader);
            }
        }

        public virtual bool TryParseValue<T>(string value, out T result)
        {
            return Converter.TryParseValue<T>(value, out result);
        }

        protected virtual XmlReader CreateXmlReader(string value)
        {
            return XmlUtils.CreateXmlReader(value);
        }

        private SyndicationPerson ParsePerson(XmlReader reader)
        {
            var person = new SyndicationPerson();

            person.RelationshipType = reader.Name;

            //Read inner elements of person
            reader.ReadStartElement();
            
            while (reader.IsStartElement())
            {

                //
                // Name
                if (reader.IsStartElement(AtomConstants.NameTag, AtomConstants.Atom10Namespace))
                {
                    person.Name = reader.ReadElementContentAsString();
                }

                //
                // Email
                else if (reader.IsStartElement(AtomConstants.EmailTag, AtomConstants.Atom10Namespace))
                {
                    person.Email = reader.ReadElementContentAsString();
                }

                //
                // Uri
                else if (reader.IsStartElement(AtomConstants.UriTag, AtomConstants.Atom10Namespace))
                {
                    person.Uri = reader.ReadElementContentAsString();
                }

                //
                // Unrecognized tag
                else
                {
                    reader.Skip();
                }
            }

            reader.ReadEndElement(); //end of author / contributor

            return person;
        }

        private SyndicationImage ParseImage(XmlReader reader)
        {
            //
            // Atom Icon and Logo only contain one string with an Uri.
            string relationshipType = reader.Name;
            Uri uri = null;

            if (!TryParseValue(reader.ReadElementContentAsString(), out uri))
            {
                throw new FormatException("Invalid image url");
            }

            return new SyndicationImage(uri)
            {
                RelationshipType = relationshipType
            };
        }

        private SyndicationCategory ParseCategory(XmlReader reader)
        {       
            string term = reader.GetAttribute("term");

            // term is required by the spec.
            if (string.IsNullOrEmpty(term))
            {
                throw new FormatException("Required attribute 'term'");
            }

            string scheme = reader.GetAttribute("scheme");
            string label = reader.GetAttribute("label");

            reader.Skip();

            return new SyndicationCategory(term)
            {
                Scheme = scheme,
                Label = label
            };
        }

        private SyndicationLink ParseLink(XmlReader reader)
        {
            //
            // title
            string title = reader.GetAttribute("title");

            // type
            string type = reader.GetAttribute("type");

            // length
            long length = 0;
            TryParseValue(reader.GetAttribute("length"), out length);

            // rel
            string rel = reader.GetAttribute("rel") ?? ((reader.Name == AtomConstants.LinkTag) ? AtomConstants.AlternateTag : reader.Name);

            Uri uri = null;

            // href
            if (uri == null)
            {
                TryParseValue(reader.GetAttribute("href"), out uri);
            }

            // src
            if (uri == null)
            {
                TryParseValue(reader.GetAttribute("src"), out uri);
            }

            if (uri == null)
            {
                throw new FormatException("Invalid uri");
            }

            reader.Skip();

            return new SyndicationLink(uri, rel)
            {
                Title = title,
                Length = length,
                MediaType = type
            };
        }

        private AtomEntry ParseEntry(XmlReader reader)
        {
            var item = new AtomEntry();

            bool isEmpty = reader.IsEmptyElement;

            if (!isEmpty)
            {
                FillItem(item, reader);
            }

            return item;
        }

        private void FillItem(AtomEntry item, XmlReader reader)
        {
            reader.ReadStartElement();

            while (reader.IsStartElement())
            {
                //
                // Category
                if (reader.IsStartElement(AtomConstants.CategoryTag, AtomConstants.Atom10Namespace))
                {
                    item.AddCategory(ParseCategory(reader));
                }
                
                //
                // Content
                else if (reader.IsStartElement(AtomConstants.ContentTag, AtomConstants.Atom10Namespace))
                {
                    item.ContentType = reader.GetAttribute(AtomConstants.TypeTag) ?? AtomConstants.PlaintextType;

                    if (string.IsNullOrEmpty(reader.GetAttribute(AtomConstants.SourceTag)))
                    {
                        item.Description = reader.ReadInnerXml();
                    }
                    else
                    {
                        item.AddLink(ParseLink(reader));
                    }
                }
                
                //
                // Author/Contributor
                else if (reader.IsStartElement(AtomConstants.AuthorTag, AtomConstants.Atom10Namespace) || reader.IsStartElement(AtomConstants.ContributorTag, AtomConstants.Atom10Namespace))
                {
                    item.AddContributor(ParsePerson(reader));
                }
                
                //
                // Id
                else if (reader.IsStartElement(AtomConstants.IdTag, AtomConstants.Atom10Namespace))
                {
                    item.Id = reader.ReadElementContentAsString();
                }

                //
                // Link
<<<<<<< HEAD
                else if (reader.IsStartElement(AtomConstants.LinkTag, AtomConstants.Atom10Namespace))
                { 
                    links.Add(ParseLink(reader));
=======
                else if(reader.IsStartElement(AtomConstants.LinkTag, AtomConstants.Atom10Namespace))
                {
                    item.AddLink(ParseLink(reader));
>>>>>>> bf51a225
                }

                //
                // Published
                else if (reader.IsStartElement(AtomConstants.PublishedTag, AtomConstants.Atom10Namespace))
                {
                    if (TryParseValue(reader.ReadElementContentAsString(), out DateTimeOffset published))
                    {
                        item.Published = published;
                    }
                }

                //
                // Rights
                else if (reader.IsStartElement(AtomConstants.RightsTag, AtomConstants.Atom10Namespace))
                {
                    item.Rights = reader.ReadElementContentAsString();
                }

                //
                // Source
                else if (reader.IsStartElement(AtomConstants.SourceFeedTag, AtomConstants.Atom10Namespace))
                {
                    item.AddLink(ParseSource(reader));
                }

                //
                // Summary
                else if (reader.IsStartElement(AtomConstants.SummaryTag, AtomConstants.Atom10Namespace))
                {
                    item.Summary = reader.ReadElementContentAsString();
                }

                //
                // Title
                else if (reader.IsStartElement(AtomConstants.TitleTag, AtomConstants.Atom10Namespace))
                {
                    item.Title = reader.ReadElementContentAsString();
                }

                //
                // Updated
                else if (reader.IsStartElement(AtomConstants.UpdatedTag, AtomConstants.Atom10Namespace))
                {
                    if (TryParseValue(reader.ReadElementContentAsString(), out DateTimeOffset updated))
                    {
                        item.LastUpdated = updated;
                    }
                }

                //
                // Unrecognized tags
                else
                {
                    reader.Skip();
                }
            }

            reader.ReadEndElement(); // read end of <entry>
        }

        private ISyndicationLink ParseSource(XmlReader reader)
        {
            Uri url = null;
            string title = null;
            DateTimeOffset lastUpdated;

            reader.ReadStartElement();

            while (reader.IsStartElement())
            {
                //
                // Id tag
                if (reader.IsStartElement(AtomConstants.IdTag, AtomConstants.Atom10Namespace))
                {
                    if (url == null)
                    {
                        TryParseValue(reader.ReadElementContentAsString(), out url);
                    }
                    else
                    {
                        reader.Skip();
                    }
                }

                //
                // Title tag
                else if (reader.IsStartElement(AtomConstants.TitleTag, AtomConstants.Atom10Namespace))
                {
                    title = reader.ReadElementContentAsString();
                }

                //
                // Updated tag
                else if (reader.IsStartElement(AtomConstants.UpdatedTag, AtomConstants.Atom10Namespace))
                {
                    TryParseValue(reader.ReadElementContentAsString(), out lastUpdated);
                }

                //
                // Link tag
                else if (reader.IsStartElement(AtomConstants.LinkTag, AtomConstants.Atom10Namespace))
                {
                    if (url == null)
                    {
                        url = ParseLink(reader).Uri;
                    }
                    else
                    {
                        reader.Skip();
                    }
                }
                
            }

            reader.ReadEndElement(); // end of source tag

            if (url == null)
            {
                throw new FormatException("Invalid source link");
            }

            return new SyndicationLink(url, AtomConstants.SourceFeedTag)
            {
                Title = title,
                LastUpdated = lastUpdated
            };
        }
    }
}<|MERGE_RESOLUTION|>--- conflicted
+++ resolved
@@ -328,15 +328,9 @@
 
                 //
                 // Link
-<<<<<<< HEAD
                 else if (reader.IsStartElement(AtomConstants.LinkTag, AtomConstants.Atom10Namespace))
                 { 
-                    links.Add(ParseLink(reader));
-=======
-                else if(reader.IsStartElement(AtomConstants.LinkTag, AtomConstants.Atom10Namespace))
-                {
                     item.AddLink(ParseLink(reader));
->>>>>>> bf51a225
                 }
 
                 //
