--- conflicted
+++ resolved
@@ -5,10 +5,7 @@
 namespace Microsoft.ServiceModel.Syndication
 {
     using System;
-<<<<<<< HEAD
     using System.Collections.ObjectModel;
-=======
->>>>>>> 0dffa283
     using System.Collections.Generic;
     using System.Xml;
 
