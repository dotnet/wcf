--- conflicted
+++ resolved
@@ -8,12 +8,8 @@
     <IsPackable>true</IsPackable>
     <IsShipping>$(Ship_WcfPackages)</IsShipping>
     <TargetFrameworks>netstandard2.0;net461</TargetFrameworks>
-<<<<<<< HEAD
     <IsPartialFacadeAssembly Condition="'$(TargetFramework)' == 'net461'">true</IsPartialFacadeAssembly>
-=======
-	  <IsPartialFacadeAssembly Condition="'$(TargetFramework)' == 'net461'">true</IsPartialFacadeAssembly>
     <EnableDefaultItems Condition="'$(TargetFramework)' == 'net461'">false</EnableDefaultItems>
->>>>>>> 7cd6512c
     <PackageDescription>Contains classes that enable you to publicly describe an XML Web service by using the Web Services Description Language (WSDL).</PackageDescription>
   </PropertyGroup>
 
