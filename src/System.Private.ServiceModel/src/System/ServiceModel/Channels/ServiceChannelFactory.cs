// Licensed to the .NET Foundation under one or more agreements.
// The .NET Foundation licenses this file to you under the MIT license.
// See the LICENSE file in the project root for more information.


using System.Collections.Generic;
using System.Diagnostics;
using System.Runtime;
using System.ServiceModel.Description;
using System.ServiceModel.Diagnostics;
using System.ServiceModel.Dispatcher;
using System.Threading.Tasks;

namespace System.ServiceModel.Channels
{
    internal abstract class ServiceChannelFactory : ChannelFactoryBase
    {
        private string _bindingName;
        private List<IChannel> _channelsList;
        private ClientRuntime _clientRuntime;
        private RequestReplyCorrelator _requestReplyCorrelator = new RequestReplyCorrelator();
        private IDefaultCommunicationTimeouts _timeouts;
        private MessageVersion _messageVersion;

        public ServiceChannelFactory(ClientRuntime clientRuntime, Binding binding)
            : base()
        {
            if (clientRuntime == null)
            {
                throw DiagnosticUtility.ExceptionUtility.ThrowHelperArgumentNull("clientRuntime");
            }

            _bindingName = binding.Name;
            _channelsList = new List<IChannel>();
            _clientRuntime = clientRuntime;
            _timeouts = new DefaultCommunicationTimeouts(binding);
            _messageVersion = binding.MessageVersion;
        }

        public ClientRuntime ClientRuntime
        {
            get
            {
                this.ThrowIfDisposed();
                return _clientRuntime;
            }
        }

        internal RequestReplyCorrelator RequestReplyCorrelator
        {
            get
            {
                ThrowIfDisposed();
                return _requestReplyCorrelator;
            }
        }

        protected override TimeSpan DefaultCloseTimeout
        {
            get { return _timeouts.CloseTimeout; }
        }

        protected override TimeSpan DefaultReceiveTimeout
        {
            get { return _timeouts.ReceiveTimeout; }
        }

        protected override TimeSpan DefaultOpenTimeout
        {
            get { return _timeouts.OpenTimeout; }
        }

        protected override TimeSpan DefaultSendTimeout
        {
            get { return _timeouts.SendTimeout; }
        }

        public MessageVersion MessageVersion
        {
            get { return _messageVersion; }
        }

        // special overload for security only
        public static ServiceChannelFactory BuildChannelFactory(ChannelBuilder channelBuilder, ClientRuntime clientRuntime)
        {
            if (channelBuilder.CanBuildChannelFactory<IDuplexChannel>())
            {
                return new ServiceChannelFactoryOverDuplex(channelBuilder.BuildChannelFactory<IDuplexChannel>(), clientRuntime,
                    channelBuilder.Binding);
            }
            else if (channelBuilder.CanBuildChannelFactory<IDuplexSessionChannel>())
            {
                return new ServiceChannelFactoryOverDuplexSession(channelBuilder.BuildChannelFactory<IDuplexSessionChannel>(), clientRuntime, channelBuilder.Binding, false);
            }
            else
            {
                return new ServiceChannelFactoryOverRequestSession(channelBuilder.BuildChannelFactory<IRequestSessionChannel>(), clientRuntime, channelBuilder.Binding, false);
            }
        }

        public static ServiceChannelFactory BuildChannelFactory(ServiceEndpoint serviceEndpoint)
        {
            return BuildChannelFactory(serviceEndpoint, false);
        }

        public static ServiceChannelFactory BuildChannelFactory(ServiceEndpoint serviceEndpoint, bool useActiveAutoClose)
        {
            if (serviceEndpoint == null)
            {
                throw DiagnosticUtility.ExceptionUtility.ThrowHelperArgumentNull("serviceEndpoint");
            }

            serviceEndpoint.EnsureInvariants();
            serviceEndpoint.ValidateForClient();

            ChannelRequirements requirements;
            ContractDescription contractDescription = serviceEndpoint.Contract;
            ChannelRequirements.ComputeContractRequirements(contractDescription, out requirements);

            BindingParameterCollection parameters;
            ClientRuntime clientRuntime = DispatcherBuilder.BuildProxyBehavior(serviceEndpoint, out parameters);

            Binding binding = serviceEndpoint.Binding;
            Type[] requiredChannels = ChannelRequirements.ComputeRequiredChannels(ref requirements);

            CustomBinding customBinding = new CustomBinding(binding);
            BindingContext context = new BindingContext(customBinding, parameters);
            customBinding = new CustomBinding(context.RemainingBindingElements);
            customBinding.CopyTimeouts(serviceEndpoint.Binding);

            foreach (Type type in requiredChannels)
            {
                if (type == typeof(IOutputChannel) && customBinding.CanBuildChannelFactory<IOutputChannel>(parameters))
                {
                    return new ServiceChannelFactoryOverOutput(customBinding.BuildChannelFactory<IOutputChannel>(parameters), clientRuntime, binding);
                }

                if (type == typeof(IRequestChannel) && customBinding.CanBuildChannelFactory<IRequestChannel>(parameters))
                {
                    return new ServiceChannelFactoryOverRequest(customBinding.BuildChannelFactory<IRequestChannel>(parameters), clientRuntime, binding);
                }

                if (type == typeof(IDuplexChannel) && customBinding.CanBuildChannelFactory<IDuplexChannel>(parameters))
                {
                    if (requirements.usesReply &&
                        binding.CreateBindingElements().Find<TransportBindingElement>().ManualAddressing)
                    {
                        throw DiagnosticUtility.ExceptionUtility.ThrowHelperError(new InvalidOperationException(
                            SR.CantCreateChannelWithManualAddressing));
                    }

                    return new ServiceChannelFactoryOverDuplex(customBinding.BuildChannelFactory<IDuplexChannel>(parameters), clientRuntime, binding);
                }

                if (type == typeof(IOutputSessionChannel) && customBinding.CanBuildChannelFactory<IOutputSessionChannel>(parameters))
                {
                    return new ServiceChannelFactoryOverOutputSession(customBinding.BuildChannelFactory<IOutputSessionChannel>(parameters), clientRuntime, binding, false);
                }

                if (type == typeof(IRequestSessionChannel) && customBinding.CanBuildChannelFactory<IRequestSessionChannel>(parameters))
                {
                    return new ServiceChannelFactoryOverRequestSession(customBinding.BuildChannelFactory<IRequestSessionChannel>(parameters), clientRuntime, binding, false);
                }

                if (type == typeof(IDuplexSessionChannel) && customBinding.CanBuildChannelFactory<IDuplexSessionChannel>(parameters))
                {
                    if (requirements.usesReply &&
                        binding.CreateBindingElements().Find<TransportBindingElement>().ManualAddressing)
                    {
                        throw DiagnosticUtility.ExceptionUtility.ThrowHelperError(new InvalidOperationException(
                            SR.CantCreateChannelWithManualAddressing));
                    }

                    return new ServiceChannelFactoryOverDuplexSession(customBinding.BuildChannelFactory<IDuplexSessionChannel>(parameters), clientRuntime, binding, useActiveAutoClose);
                }
            }

            foreach (Type type in requiredChannels)
            {
                // For SessionMode.Allowed or SessionMode.NotAllowed we will accept session-ful variants as well
                if (type == typeof(IOutputChannel) && customBinding.CanBuildChannelFactory<IOutputSessionChannel>(parameters))
                {
                    return new ServiceChannelFactoryOverOutputSession(customBinding.BuildChannelFactory<IOutputSessionChannel>(parameters), clientRuntime, binding, true);
                }

                if (type == typeof(IRequestChannel) && customBinding.CanBuildChannelFactory<IRequestSessionChannel>(parameters))
                {
                    return new ServiceChannelFactoryOverRequestSession(customBinding.BuildChannelFactory<IRequestSessionChannel>(parameters), clientRuntime, binding, true);
                }

                // and for SessionMode.Required, it is possible that the InstanceContextProvider is handling the session management, so 
                // accept datagram variants if that is the case
                if (type == typeof(IRequestSessionChannel) && customBinding.CanBuildChannelFactory<IRequestChannel>(parameters)
                    && customBinding.GetProperty<IContextSessionProvider>(parameters) != null)
                {
                    return new ServiceChannelFactoryOverRequest(customBinding.BuildChannelFactory<IRequestChannel>(parameters), clientRuntime, binding);
                }
            }

            // we put a lot of work into creating a good error message, as this is a common case
            Dictionary<Type, byte> supportedChannels = new Dictionary<Type, byte>();
            if (customBinding.CanBuildChannelFactory<IOutputChannel>(parameters))
            {
                supportedChannels.Add(typeof(IOutputChannel), 0);
            }
            if (customBinding.CanBuildChannelFactory<IRequestChannel>(parameters))
            {
                supportedChannels.Add(typeof(IRequestChannel), 0);
            }
            if (customBinding.CanBuildChannelFactory<IDuplexChannel>(parameters))
            {
                supportedChannels.Add(typeof(IDuplexChannel), 0);
            }
            if (customBinding.CanBuildChannelFactory<IOutputSessionChannel>(parameters))
            {
                supportedChannels.Add(typeof(IOutputSessionChannel), 0);
            }
            if (customBinding.CanBuildChannelFactory<IRequestSessionChannel>(parameters))
            {
                supportedChannels.Add(typeof(IRequestSessionChannel), 0);
            }
            if (customBinding.CanBuildChannelFactory<IDuplexSessionChannel>(parameters))
            {
                supportedChannels.Add(typeof(IDuplexSessionChannel), 0);
            }

            throw DiagnosticUtility.ExceptionUtility.ThrowHelperError(ChannelRequirements.CantCreateChannelException(
                supportedChannels.Keys, requiredChannels, binding.Name));
        }

        protected override void OnAbort()
        {
            IChannel channel = null;

            lock (ThisLock)
            {
                channel = (_channelsList.Count > 0) ? _channelsList[_channelsList.Count - 1] : null;
            }

            while (channel != null)
            {
                channel.Abort();

                lock (ThisLock)
                {
                    _channelsList.Remove(channel);
                    channel = (_channelsList.Count > 0) ? _channelsList[_channelsList.Count - 1] : null;
                }
            }
        }

        protected override void OnClose(TimeSpan timeout)
        {
            TimeoutHelper timeoutHelper = new TimeoutHelper(timeout);
            while (true)
            {
                int count;
                IChannel channel;
                lock (ThisLock)
                {
                    count = _channelsList.Count;
                    if (count == 0)
                        return;
                    channel = _channelsList[0];
                }
                channel.Close(timeoutHelper.RemainingTime());
            }
        }

        protected override IAsyncResult OnBeginClose(TimeSpan timeout, AsyncCallback callback, object state)
        {
            List<ICommunicationObject> objectList;
            lock (ThisLock)
            {
                objectList = new List<ICommunicationObject>();
                for (int index = 0; index < _channelsList.Count; index++)
                    objectList.Add(_channelsList[index]);
            }
            return new CloseCollectionAsyncResult(timeout, callback, state, objectList);
        }

        protected override void OnEndClose(IAsyncResult result)
        {
            CloseCollectionAsyncResult.End(result);
        }

        protected internal override Task OnCloseAsync(TimeSpan timeout)
        {
            return OnCloseAsyncInternal(timeout);
        }

        protected override void OnOpened()
        {
            base.OnOpened();
            _clientRuntime.LockDownProperties();
        }

        public void ChannelCreated(IChannel channel)
        {
            lock (ThisLock)
            {
                ThrowIfDisposed();
                _channelsList.Add(channel);
            }
        }

        public void ChannelDisposed(IChannel channel)
        {
            lock (ThisLock)
            {
                _channelsList.Remove(channel);
            }
        }

        public virtual ServiceChannel CreateServiceChannel(EndpointAddress address, Uri via)
        {
            IChannelBinder binder = this.CreateInnerChannelBinder(address, via);
            ServiceChannel serviceChannel = new ServiceChannel(this, binder);

            if (binder is DuplexChannelBinder)
            {
                DuplexChannelBinder duplexChannelBinder = binder as DuplexChannelBinder;
                duplexChannelBinder.ChannelHandler = new ChannelHandler(_messageVersion, binder, serviceChannel);
                duplexChannelBinder.DefaultCloseTimeout = this.DefaultCloseTimeout;
                duplexChannelBinder.DefaultSendTimeout = this.DefaultSendTimeout;
                duplexChannelBinder.IdentityVerifier = _clientRuntime.IdentityVerifier;
            }

            return serviceChannel;
        }

        public TChannel CreateChannel<TChannel>(EndpointAddress address)
        {
            return this.CreateChannel<TChannel>(address, null);
        }

        public TChannel CreateChannel<TChannel>(EndpointAddress address, Uri via)
        {
            if (via == null)
            {
                via = this.ClientRuntime.Via;

                if (via == null)
                {
                    via = address.Uri;
                }
            }

            ServiceChannel serviceChannel = this.CreateServiceChannel(address, via);

            serviceChannel.Proxy = CreateProxy<TChannel>(MessageDirection.Input, serviceChannel);

            IClientChannel clientChannel = serviceChannel.Proxy as IClientChannel;
            if (clientChannel == null)
            {
                clientChannel = serviceChannel;
            }

            serviceChannel.ClientRuntime.GetRuntime().InitializeChannel(clientChannel);
            OperationContext current = OperationContext.Current;
            if ((current != null) && (current.InstanceContext != null))
            {
                current.InstanceContext.WmiChannels.Add((IChannel)serviceChannel.Proxy);
            }

            return (TChannel)serviceChannel.Proxy;
        }

        public abstract bool CanCreateChannel<TChannel>();

        internal static object CreateProxy(Type interfaceType, Type proxiedType, MessageDirection direction, ServiceChannel serviceChannel)
        {
            throw ExceptionHelper.PlatformNotSupported();
        }

        internal static object CreateProxy<TChannel>(MessageDirection direction, ServiceChannel serviceChannel)
        {
            if (!typeof(TChannel).IsInterface())
            {
                throw DiagnosticUtility.ExceptionUtility.ThrowHelperError(new InvalidOperationException(SR.SFxChannelFactoryTypeMustBeInterface));
            }

            return ServiceChannelProxy.CreateProxy<TChannel>(direction, serviceChannel);
        }

        internal static ServiceChannel GetServiceChannel(object transparentProxy)
        {
            IChannelBaseProxy cb = transparentProxy as IChannelBaseProxy;
            if (cb != null)
                return cb.GetServiceChannel();

            ServiceChannelProxy proxy = transparentProxy as ServiceChannelProxy;

            if (proxy != null)
                return proxy.GetServiceChannel();
            else
                return null;
        }

        private async Task OnCloseAsyncInternal(TimeSpan timeout)
        {
            TimeoutHelper timeoutHelper = new TimeoutHelper(timeout);
            while (true)
            {
                int count;
                IChannel channel;
                lock (ThisLock)
                {
                    count = _channelsList.Count;
                    if (count == 0)
                        return;
                    channel = _channelsList[0];
                }

<<<<<<< HEAD
                var asyncChannel = channel as IAsyncCommunicationObject;
                if (asyncChannel != null)
                {
                    await asyncChannel.CloseAsync(timeoutHelper.RemainingTime());
                }
                else
                {
                    await Task.Factory.FromAsync(channel.BeginClose, channel.EndClose, TaskCreationOptions.None);
                }
=======
                await CloseOtherAsync(channel, timeoutHelper.RemainingTime());
>>>>>>> d92f9227
            }
        }

        protected abstract IChannelBinder CreateInnerChannelBinder(EndpointAddress address, Uri via);

        internal abstract class TypedServiceChannelFactory<TChannel> : ServiceChannelFactory
            where TChannel : class, IChannel
        {
            private IChannelFactory<TChannel> _innerChannelFactory;

            protected TypedServiceChannelFactory(IChannelFactory<TChannel> innerChannelFactory,
                ClientRuntime clientRuntime, Binding binding)
                : base(clientRuntime, binding)
            {
                _innerChannelFactory = innerChannelFactory;
            }

            protected IChannelFactory<TChannel> InnerChannelFactory
            {
                get { return _innerChannelFactory; }
            }

            protected override void OnAbort()
            {
                base.OnAbort();
                _innerChannelFactory.Abort();
            }

            protected override void OnOpen(TimeSpan timeout)
            {
                _innerChannelFactory.Open(timeout);
            }

            protected internal override Task OnOpenAsync(TimeSpan timeout)
            {
                return ((IAsyncCommunicationObject)_innerChannelFactory).OpenAsync(timeout);
            }

            protected override IAsyncResult OnBeginOpen(TimeSpan timeout, AsyncCallback callback, object state)
            {
                throw ExceptionHelper.PlatformNotSupported();   // Issue #31 in progress
                //return _innerChannelFactory.BeginOpen(timeout, callback, state);
            }

            protected override void OnEndOpen(IAsyncResult result)
            {
                throw ExceptionHelper.PlatformNotSupported();   // Issue #31 in progress
                //_innerChannelFactory.EndOpen(result);
            }

            protected override void OnClose(TimeSpan timeout)
            {
                TimeoutHelper timeoutHelper = new TimeoutHelper(timeout);
                base.OnClose(timeoutHelper.RemainingTime());
                _innerChannelFactory.Close(timeoutHelper.RemainingTime());
            }


            protected override IAsyncResult OnBeginClose(TimeSpan timeout, AsyncCallback callback, object state)
            {
                throw ExceptionHelper.PlatformNotSupported();   // Issue #31 in progress
                //return new ChainedAsyncResult(timeout, callback, state, base.OnBeginClose, base.OnEndClose,
                //    _innerChannelFactory.BeginClose, _innerChannelFactory.EndClose);
            }

            protected override void OnEndClose(IAsyncResult result)
            {
                throw ExceptionHelper.PlatformNotSupported();   // Issue #31 in progress
                //ChainedAsyncResult.End(result);
            }

            protected internal override Task OnCloseAsync(TimeSpan timeout)
            {
                return OnCloseAsyncInternal(timeout);
            }

<<<<<<< HEAD
=======
            protected internal override Task OnOpenAsync(TimeSpan timeout)
            {
                return OpenOtherAsync(_innerChannelFactory, timeout);
            }

>>>>>>> d92f9227
            public override T GetProperty<T>()
            {
                if (typeof(T) == typeof(TypedServiceChannelFactory<TChannel>))
                {
                    return (T)(object)this;
                }

                T baseProperty = base.GetProperty<T>();
                if (baseProperty != null)
                {
                    return baseProperty;
                }

                return _innerChannelFactory.GetProperty<T>();
            }

            private new async Task OnCloseAsyncInternal(TimeSpan timeout)
            {
                TimeoutHelper timeoutHelper = new TimeoutHelper(timeout);
                if (_isSynchronousClose)
                {
                    await TaskHelpers.CallActionAsync(base.OnClose, timeoutHelper.RemainingTime());
                }
                else
                {
                    await Task.Factory.FromAsync(base.OnBeginClose, base.OnEndClose, timeoutHelper.RemainingTime(), TaskCreationOptions.None);
                }

                await CloseOtherAsync(_innerChannelFactory, timeoutHelper.RemainingTime());
            }
        }

        private class ServiceChannelFactoryOverOutput : TypedServiceChannelFactory<IOutputChannel>
        {
            public ServiceChannelFactoryOverOutput(IChannelFactory<IOutputChannel> innerChannelFactory, ClientRuntime clientRuntime, Binding binding)
                : base(innerChannelFactory, clientRuntime, binding)
            {
            }

            protected override IChannelBinder CreateInnerChannelBinder(EndpointAddress to, Uri via)
            {
                return new OutputChannelBinder(this.InnerChannelFactory.CreateChannel(to, via));
            }

            public override bool CanCreateChannel<TChannel>()
            {
                return (typeof(TChannel) == typeof(IOutputChannel)
                    || typeof(TChannel) == typeof(IRequestChannel));
            }
        }

        private class ServiceChannelFactoryOverDuplex : TypedServiceChannelFactory<IDuplexChannel>
        {
            public ServiceChannelFactoryOverDuplex(IChannelFactory<IDuplexChannel> innerChannelFactory, ClientRuntime clientRuntime, Binding binding)
                : base(innerChannelFactory, clientRuntime, binding)
            {
            }

            protected override IChannelBinder CreateInnerChannelBinder(EndpointAddress to, Uri via)
            {
                return new DuplexChannelBinder(this.InnerChannelFactory.CreateChannel(to, via), this.RequestReplyCorrelator);
            }

            public override bool CanCreateChannel<TChannel>()
            {
                return (typeof(TChannel) == typeof(IOutputChannel)
                    || typeof(TChannel) == typeof(IRequestChannel)
                    || typeof(TChannel) == typeof(IDuplexChannel));
            }
        }

        private class ServiceChannelFactoryOverRequest : TypedServiceChannelFactory<IRequestChannel>
        {
            public ServiceChannelFactoryOverRequest(IChannelFactory<IRequestChannel> innerChannelFactory, ClientRuntime clientRuntime, Binding binding)
                : base(innerChannelFactory, clientRuntime, binding)
            {
            }

            protected override IChannelBinder CreateInnerChannelBinder(EndpointAddress to, Uri via)
            {
                return new RequestChannelBinder(this.InnerChannelFactory.CreateChannel(to, via));
            }

            public override bool CanCreateChannel<TChannel>()
            {
                return (typeof(TChannel) == typeof(IOutputChannel)
                    || typeof(TChannel) == typeof(IRequestChannel));
            }
        }

        internal class ServiceChannelFactoryOverOutputSession : TypedServiceChannelFactory<IOutputSessionChannel>
        {
            private bool _datagramAdapter;
            public ServiceChannelFactoryOverOutputSession(IChannelFactory<IOutputSessionChannel> innerChannelFactory, ClientRuntime clientRuntime, Binding binding, bool datagramAdapter)
                : base(innerChannelFactory, clientRuntime, binding)
            {
                _datagramAdapter = datagramAdapter;
            }

            protected override IChannelBinder CreateInnerChannelBinder(EndpointAddress to, Uri via)
            {
                IOutputChannel channel;
                {
                    channel = this.InnerChannelFactory.CreateChannel(to, via);
                }

                return new OutputChannelBinder(channel);
            }

            public override bool CanCreateChannel<TChannel>()
            {
                return (typeof(TChannel) == typeof(IOutputChannel)
                    || typeof(TChannel) == typeof(IOutputSessionChannel)
                    || typeof(TChannel) == typeof(IRequestChannel)
                    || typeof(TChannel) == typeof(IRequestSessionChannel));
            }
        }

        internal class ServiceChannelFactoryOverDuplexSession : TypedServiceChannelFactory<IDuplexSessionChannel>
        {
            private bool _useActiveAutoClose;

            public ServiceChannelFactoryOverDuplexSession(IChannelFactory<IDuplexSessionChannel> innerChannelFactory, ClientRuntime clientRuntime, Binding binding, bool useActiveAutoClose)
                : base(innerChannelFactory, clientRuntime, binding)
            {
                _useActiveAutoClose = useActiveAutoClose;
            }

            protected override IChannelBinder CreateInnerChannelBinder(EndpointAddress to, Uri via)
            {
                return new DuplexChannelBinder(this.InnerChannelFactory.CreateChannel(to, via), this.RequestReplyCorrelator, _useActiveAutoClose);
            }

            public override bool CanCreateChannel<TChannel>()
            {
                return (typeof(TChannel) == typeof(IOutputChannel)
                    || typeof(TChannel) == typeof(IRequestChannel)
                    || typeof(TChannel) == typeof(IDuplexChannel)
                    || typeof(TChannel) == typeof(IOutputSessionChannel)
                    || typeof(TChannel) == typeof(IRequestSessionChannel)
                    || typeof(TChannel) == typeof(IDuplexSessionChannel));
            }
        }

        internal class ServiceChannelFactoryOverRequestSession : TypedServiceChannelFactory<IRequestSessionChannel>
        {
            private bool _datagramAdapter = false;

            public ServiceChannelFactoryOverRequestSession(IChannelFactory<IRequestSessionChannel> innerChannelFactory, ClientRuntime clientRuntime, Binding binding, bool datagramAdapter)
                : base(innerChannelFactory, clientRuntime, binding)
            {
                _datagramAdapter = datagramAdapter;
            }

            protected override IChannelBinder CreateInnerChannelBinder(EndpointAddress to, Uri via)
            {
                IRequestChannel channel;

                {
                    channel = this.InnerChannelFactory.CreateChannel(to, via);
                }
                return new RequestChannelBinder(channel);
            }

            public override bool CanCreateChannel<TChannel>()
            {
                return (typeof(TChannel) == typeof(IOutputChannel)
                    || typeof(TChannel) == typeof(IOutputSessionChannel)
                    || typeof(TChannel) == typeof(IRequestChannel)
                    || typeof(TChannel) == typeof(IRequestSessionChannel));
            }
        }

        internal class DefaultCommunicationTimeouts : IDefaultCommunicationTimeouts
        {
            private TimeSpan _closeTimeout;
            private TimeSpan _openTimeout;
            private TimeSpan _receiveTimeout;
            private TimeSpan _sendTimeout;

            public DefaultCommunicationTimeouts(IDefaultCommunicationTimeouts timeouts)
            {
                _closeTimeout = timeouts.CloseTimeout;
                _openTimeout = timeouts.OpenTimeout;
                _receiveTimeout = timeouts.ReceiveTimeout;
                _sendTimeout = timeouts.SendTimeout;
            }

            public TimeSpan CloseTimeout
            {
                get { return _closeTimeout; }
            }

            public TimeSpan OpenTimeout
            {
                get { return _openTimeout; }
            }

            public TimeSpan ReceiveTimeout
            {
                get { return _receiveTimeout; }
            }

            public TimeSpan SendTimeout
            {
                get { return _sendTimeout; }
            }
        }
    }
}<|MERGE_RESOLUTION|>--- conflicted
+++ resolved
@@ -412,19 +412,7 @@
                     channel = _channelsList[0];
                 }
 
-<<<<<<< HEAD
-                var asyncChannel = channel as IAsyncCommunicationObject;
-                if (asyncChannel != null)
-                {
-                    await asyncChannel.CloseAsync(timeoutHelper.RemainingTime());
-                }
-                else
-                {
-                    await Task.Factory.FromAsync(channel.BeginClose, channel.EndClose, TaskCreationOptions.None);
-                }
-=======
                 await CloseOtherAsync(channel, timeoutHelper.RemainingTime());
->>>>>>> d92f9227
             }
         }
 
@@ -460,7 +448,7 @@
 
             protected internal override Task OnOpenAsync(TimeSpan timeout)
             {
-                return ((IAsyncCommunicationObject)_innerChannelFactory).OpenAsync(timeout);
+                return OpenOtherAsync(_innerChannelFactory, timeout);
             }
 
             protected override IAsyncResult OnBeginOpen(TimeSpan timeout, AsyncCallback callback, object state)
@@ -501,14 +489,6 @@
                 return OnCloseAsyncInternal(timeout);
             }
 
-<<<<<<< HEAD
-=======
-            protected internal override Task OnOpenAsync(TimeSpan timeout)
-            {
-                return OpenOtherAsync(_innerChannelFactory, timeout);
-            }
-
->>>>>>> d92f9227
             public override T GetProperty<T>()
             {
                 if (typeof(T) == typeof(TypedServiceChannelFactory<TChannel>))
