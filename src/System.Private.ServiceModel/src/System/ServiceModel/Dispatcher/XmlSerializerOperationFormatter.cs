--- conflicted
+++ resolved
@@ -20,11 +20,7 @@
         private const string soap11Encoding = "http://schemas.xmlsoap.org/soap/encoding/";
         private const string soap12Encoding = "http://www.w3.org/2003/05/soap-encoding";
 
-<<<<<<< HEAD
         private bool _isEncoded;
-=======
-        private bool isEncoded;
->>>>>>> b076785f
         private MessageInfo _requestMessageInfo;
         private MessageInfo _replyMessageInfo;
 
@@ -36,12 +32,8 @@
             {
                 throw DiagnosticUtility.ExceptionUtility.ThrowHelperError(new InvalidOperationException(SR.Format(SR.SFxDocEncodedNotSupported, description.Name)));
             }
-<<<<<<< HEAD
 
             _isEncoded = xmlSerializerFormatAttribute.IsEncoded;
-=======
-            this.isEncoded = xmlSerializerFormatAttribute.IsEncoded;
->>>>>>> b076785f
 
             _requestMessageInfo = requestMessageInfo;
             _replyMessageInfo = replyMessageInfo;
@@ -99,12 +91,7 @@
                     MemoryStream memoryStream = new MemoryStream();
                     XmlDictionaryWriter bufferWriter = XmlDictionaryWriter.CreateTextWriter(memoryStream);
                     bufferWriter.WriteStartElement("root");
-<<<<<<< HEAD
-                    serializer.Serialize(bufferWriter, headerValues, null, _isEncoded ? GetEncoding(message.Version.Envelope) : null);
-=======
-                  //  serializer.Serialize(bufferWriter, headerValues, null);
                     serializer.Serialize(bufferWriter, headerValues, null, isEncoded ? GetEncoding(message.Version.Envelope) : null);
->>>>>>> b076785f
                     bufferWriter.WriteEndElement();
                     bufferWriter.Flush();
                     XmlDocument doc = new XmlDocument();
@@ -256,12 +243,7 @@
                 if (!bufferReader.IsEmptyElement)
                 {
                     bufferReader.ReadStartElement();
-<<<<<<< HEAD
-                    object[] headerValues = (object[])serializer.Deserialize(bufferReader, _isEncoded ? GetEncoding(message.Version.Envelope) : null);
-=======
-                    //object[] headerValues = (object[])serializer.Deserialize(bufferReader);
                     object[] headerValues = (object[])serializer.Deserialize(bufferReader, isEncoded ? GetEncoding(message.Version.Envelope) : null);
->>>>>>> b076785f
                     int headerIndex = 0;
                     foreach (MessageHeaderDescription headerDescription in messageDescription.Headers)
                     {
@@ -310,19 +292,12 @@
 
         protected override void WriteBodyAttributes(XmlDictionaryWriter writer, MessageVersion version)
         {
-<<<<<<< HEAD
             if (_isEncoded && version.Envelope == EnvelopeVersion.Soap11)
-=======
-            if (isEncoded && version.Envelope == EnvelopeVersion.Soap11)
->>>>>>> b076785f
             {
                 string encoding = GetEncoding(version.Envelope);
                 writer.WriteAttributeString("encodingStyle", version.Envelope.Namespace, encoding);
             }
-<<<<<<< HEAD
 			
-=======
->>>>>>> b076785f
             writer.WriteAttributeString("xmlns", "xsi", null, XmlUtil.XmlSerializerSchemaInstanceNamespace);
             writer.WriteAttributeString("xmlns", "xsd", null, XmlUtil.XmlSerializerSchemaNamespace);
         }
@@ -412,11 +387,7 @@
                 bodyParameters[paramIndex++] = parameters[bodyParts[i].Index];
             }
 
-<<<<<<< HEAD
             string encoding = _isEncoded ? GetEncoding(version.Envelope) : null;
-=======
-            string encoding = isEncoded ? GetEncoding(version.Envelope) : null;
->>>>>>> b076785f
             serializer.Serialize(writer, bodyParameters, null);
         }
 
@@ -487,12 +458,7 @@
                     return null;
                 }
 
-<<<<<<< HEAD
                 object[] bodyParameters = (object[])serializer.Deserialize(reader, _isEncoded ? GetEncoding(version.Envelope) : null);
-=======
-                //object[] bodyParameters = (object[])serializer.Deserialize(reader);
-                object[] bodyParameters = (object[])serializer.Deserialize(reader, isEncoded ? GetEncoding(version.Envelope) : null);
->>>>>>> b076785f
                 int paramIndex = 0;
                 if (IsValidReturnValue(returnPart))
                 {
@@ -616,12 +582,8 @@
                     if (_attributes[headerDescription.Index] == null)
                     {
                         _attributes[headerDescription.Index] = new List<MessageHeader<object>>();
-<<<<<<< HEAD
                     }
 					
-=======
-                    } 
->>>>>>> b076785f
 					((List<MessageHeader<object>>)_attributes[headerDescription.Index]).Add(new MessageHeader<object>(null, mustUnderstand, actor, relay));
                 }
                 else
