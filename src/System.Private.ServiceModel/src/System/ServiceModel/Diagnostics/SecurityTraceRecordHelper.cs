--- conflicted
+++ resolved
@@ -44,7 +44,6 @@
         {
         }
 
-<<<<<<< HEAD
         internal static void TraceOutgoingMessageSecured(SecurityProtocol binding, Message message)
         {
         }
@@ -66,9 +65,10 @@
         }
 
         internal static void TraceCloseResponseMessageSent(SecurityToken sessionToken, EndpointAddress remoteTarget)
-=======
+        {
+        }
+        
         internal static void TraceSpnToSidMappingFailure(string spn, Exception e)
->>>>>>> d92f9227
         {
         }
     }
