﻿<?xml version="1.0" encoding="utf-8"?>
<Project ToolsVersion="4.0" DefaultTargets="Build" xmlns="http://schemas.microsoft.com/developer/msbuild/2003">
  <Import Project="$([MSBuild]::GetDirectoryNameOfFileAbove($(MSBuildThisFileDirectory), dir.props))\dir.props" />
  <PropertyGroup>
    <MinimumVisualStudioVersion>11.0</MinimumVisualStudioVersion>
    <Configuration Condition=" '$(Configuration)' == '' ">Debug</Configuration>
    <Platform Condition=" '$(Platform)' == '' ">AnyCPU</Platform>
    <OutputType>Library</OutputType>
    <AppDesignerFolder>Properties</AppDesignerFolder>
    <RootNamespace>System.Private.ServiceModel.Tests</RootNamespace>
    <AssemblyName>System.Private.ServiceModel.Tests</AssemblyName>
    <SignAssembly>false</SignAssembly>
    <AllowUnsafeBlocks>true</AllowUnsafeBlocks>
    <ProjectGuid>{BB3B114D-68D7-4E36-9EBE-127E694E6EC9}</ProjectGuid>
  </PropertyGroup>
  <ItemGroup>
<<<<<<< HEAD
    <Compile Include="**\*.cs" Exclude="Scenarios\SelfHostWcfService\**;Scenarios\Bridge\**" />
=======
    <Compile Include="**\*.cs" Exclude="Scenarios\**\*" />
>>>>>>> d959bd38
  </ItemGroup>
  <ItemGroup>
    <None Include="project.json" />
  </ItemGroup>
  <ItemGroup>
    <ProjectReference Include="..\..\System.Private.ServiceModel\src\System.Private.ServiceModel.csproj">
      <Project>{9e50e7bf-cd6e-4269-a6dd-59fd0bd6c0fd}</Project>
      <Name>System.Private.ServiceModel</Name>
    </ProjectReference>
    <ProjectReference Include="..\..\System.ServiceModel.Tests.Common\src\System.ServiceModel.Tests.Common.csproj">
      <Project>{e896294a-ab4a-4af5-a01c-a19e3972eff9}</Project>
      <Name>System.ServiceModel.Tests.Common</Name>
    </ProjectReference>
  </ItemGroup>
  <Import Project="$([MSBuild]::GetDirectoryNameOfFileAbove($(MSBuildThisFileDirectory), dir.targets))\dir.targets" />
</Project><|MERGE_RESOLUTION|>--- conflicted
+++ resolved
@@ -14,11 +14,7 @@
     <ProjectGuid>{BB3B114D-68D7-4E36-9EBE-127E694E6EC9}</ProjectGuid>
   </PropertyGroup>
   <ItemGroup>
-<<<<<<< HEAD
-    <Compile Include="**\*.cs" Exclude="Scenarios\SelfHostWcfService\**;Scenarios\Bridge\**" />
-=======
     <Compile Include="**\*.cs" Exclude="Scenarios\**\*" />
->>>>>>> d959bd38
   </ItemGroup>
   <ItemGroup>
     <None Include="project.json" />
