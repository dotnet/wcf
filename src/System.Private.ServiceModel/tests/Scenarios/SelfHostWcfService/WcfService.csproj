﻿<?xml version="1.0" encoding="utf-8"?>
<Project ToolsVersion="12.0" DefaultTargets="Build" xmlns="http://schemas.microsoft.com/developer/msbuild/2003">
  <Import Project="$(MSBuildExtensionsPath)\$(MSBuildToolsVersion)\Microsoft.Common.props" Condition="Exists('$(MSBuildExtensionsPath)\$(MSBuildToolsVersion)\Microsoft.Common.props')" />
  <PropertyGroup>
    <Configuration Condition=" '$(Configuration)' == '' ">Debug</Configuration>
    <Platform Condition=" '$(Platform)' == '' ">AnyCPU</Platform>
    <ProjectGuid>{CBE9909F-4CF7-4AD0-9307-BD0DFBB1105E}</ProjectGuid>
    <OutputType>Library</OutputType>
    <AppDesignerFolder>Properties</AppDesignerFolder>
    <RootNamespace>WcfService</RootNamespace>
    <AssemblyName>WcfService</AssemblyName>
    <TargetFrameworkVersion>v4.5</TargetFrameworkVersion>
    <FileAlignment>512</FileAlignment>
    <OutputPath>..\Bridge\bin\WcfService\</OutputPath>
  </PropertyGroup>
  <PropertyGroup Condition=" '$(Configuration)|$(Platform)' == 'Debug|AnyCPU' ">
    <PlatformTarget>AnyCPU</PlatformTarget>
    <DebugSymbols>true</DebugSymbols>
    <DebugType>full</DebugType>
    <Optimize>false</Optimize>
    <DefineConstants>DEBUG;TRACE</DefineConstants>
    <ErrorReport>prompt</ErrorReport>
    <WarningLevel>4</WarningLevel>
  </PropertyGroup>
  <PropertyGroup Condition=" '$(Configuration)|$(Platform)' == 'Release|AnyCPU' ">
    <PlatformTarget>AnyCPU</PlatformTarget>
    <DebugType>pdbonly</DebugType>
    <Optimize>true</Optimize>
    <DefineConstants>TRACE</DefineConstants>
    <ErrorReport>prompt</ErrorReport>
    <WarningLevel>4</WarningLevel>
  </PropertyGroup>
  <PropertyGroup>
    <StartupObject />
  </PropertyGroup>
  <ItemGroup>
    <Reference Include="System" />
    <Reference Include="System.Core" />
    <Reference Include="System.Runtime.Serialization" />
    <Reference Include="System.ServiceModel" />
    <Reference Include="System.ServiceModel.Activation" />
    <Reference Include="System.ServiceModel.Channels" />
    <Reference Include="System.Xml.Linq" />
    <Reference Include="System.Data.DataSetExtensions" />
    <Reference Include="Microsoft.CSharp" />
    <Reference Include="System.Data" />
    <Reference Include="System.Xml" />
  </ItemGroup>
  <ItemGroup>
    <Compile Include="ComplexCompositeType.cs" />
    <Compile Include="CompositeType.cs" />
    <Compile Include="FaultDetail.cs" />
<<<<<<< HEAD
    <Compile Include="IWcfCustomUserNameService.cs" />
    <Compile Include="IWcfDuplexService.cs" />
=======
>>>>>>> 59df623f
    <Compile Include="IWcfRestartService.cs" />
    <Compile Include="IWcfService.cs" />
    <Compile Include="MahojongTypes.cs" />
    <Compile Include="ReplyBankingData.cs" />
    <Compile Include="ReplyBankingDataNotWrapped.cs" />
    <Compile Include="RequestBankingData.cs" />
    <Compile Include="TestResources\BaseAddressResource.cs" />
    <Compile Include="TestResources\BasicHttpsResource.cs" />
    <Compile Include="TestResources\HttpsWindowsResource.cs" />
    <Compile Include="TestResources\HttpsNtlmResource.cs" />
    <Compile Include="TestResources\HttpsDigestResource.cs" />
    <Compile Include="TestResources\TcpDefaultResource.cs" />
    <Compile Include="TestResources\TcpNoSecurityResource.cs" />
    <Compile Include="TestResources\TcpNoSecurityTextResource.cs" />
    <Compile Include="TestResources\HttpsSoap12Resource.cs" />
    <Compile Include="TestResources\HttpSoap12Resource.cs" />
    <Compile Include="TestResources\HttpsSoap11Resource.cs" />
    <Compile Include="TestResources\HttpSoap11Resource.cs" />
    <Compile Include="TestResources\HttpBinaryResource.cs" />
    <Compile Include="TestResources\NetHttpResource.cs" />
    <Compile Include="TestResources\BasicHttpResource.cs" />
    <Compile Include="TestResources\EndpointResource.cs" />
    <Compile Include="TestHttpRequestMessageProperty.cs" />
    <Compile Include="WcfDuplexService.cs" />
    <Compile Include="WcfRestartService.cs" />
    <Compile Include="WcfService.cs" />
  </ItemGroup>
  <ItemGroup>
    <None Include="App.config" />
  </ItemGroup>
  <ItemGroup>
    <None Include="ConfigBackup.xml">
      <SubType>Designer</SubType>
    </None>
  </ItemGroup>
  <ItemGroup>
    <BootstrapperPackage Include=".NETFramework,Version=v4.5">
      <Visible>False</Visible>
      <ProductName>Microsoft .NET Framework 4.5 %28x86 and x64%29</ProductName>
      <Install>true</Install>
    </BootstrapperPackage>
    <BootstrapperPackage Include="Microsoft.Net.Framework.3.5.SP1">
      <Visible>False</Visible>
      <ProductName>.NET Framework 3.5 SP1</ProductName>
      <Install>false</Install>
    </BootstrapperPackage>
  </ItemGroup>
  <ItemGroup>
    <ProjectReference Include="..\Bridge\WcfTestBridgeCommon\WcfTestBridgeCommon.csproj">
      <Project>{81305303-19df-4512-a8a7-f97760daa3de}</Project>
      <Name>WcfTestBridgeCommon</Name>
    </ProjectReference>
  </ItemGroup>
  <Import Project="$(MSBuildToolsPath)\Microsoft.CSharp.targets" />
  <!-- To modify your build process, add your task inside one of the targets below and uncomment it. 
       Other similar extension points exist, see Microsoft.Common.targets.
  <Target Name="BeforeBuild">
  </Target>
  <Target Name="AfterBuild">
  </Target>
  -->
</Project><|MERGE_RESOLUTION|>--- conflicted
+++ resolved
@@ -50,11 +50,8 @@
     <Compile Include="ComplexCompositeType.cs" />
     <Compile Include="CompositeType.cs" />
     <Compile Include="FaultDetail.cs" />
-<<<<<<< HEAD
     <Compile Include="IWcfCustomUserNameService.cs" />
     <Compile Include="IWcfDuplexService.cs" />
-=======
->>>>>>> 59df623f
     <Compile Include="IWcfRestartService.cs" />
     <Compile Include="IWcfService.cs" />
     <Compile Include="MahojongTypes.cs" />
@@ -91,18 +88,6 @@
     </None>
   </ItemGroup>
   <ItemGroup>
-    <BootstrapperPackage Include=".NETFramework,Version=v4.5">
-      <Visible>False</Visible>
-      <ProductName>Microsoft .NET Framework 4.5 %28x86 and x64%29</ProductName>
-      <Install>true</Install>
-    </BootstrapperPackage>
-    <BootstrapperPackage Include="Microsoft.Net.Framework.3.5.SP1">
-      <Visible>False</Visible>
-      <ProductName>.NET Framework 3.5 SP1</ProductName>
-      <Install>false</Install>
-    </BootstrapperPackage>
-  </ItemGroup>
-  <ItemGroup>
     <ProjectReference Include="..\Bridge\WcfTestBridgeCommon\WcfTestBridgeCommon.csproj">
       <Project>{81305303-19df-4512-a8a7-f97760daa3de}</Project>
       <Name>WcfTestBridgeCommon</Name>
