--- conflicted
+++ resolved
@@ -1,4 +1,4 @@
-﻿// Licensed to the .NET Foundation under one or more agreements.
+// Licensed to the .NET Foundation under one or more agreements.
 // The .NET Foundation licenses this file to you under the MIT license.
 // See the LICENSE file in the project root for more information.
 
@@ -1350,7 +1350,7 @@
     public int OfficeId { get; set; }
 }
 
-<<<<<<< HEAD
+
 [DataContract]
 public class SessionTestsCompositeType
 {
@@ -1358,7 +1358,7 @@
     public int MethodAValue { get; set; }
     [DataMember]
     public int MethodBValue { get; set; }
-=======
+
 [DataContract(Name = "FaultDetailWithXmlSerializerFormatAttribute", Namespace = "http://www.contoso.com/wcfnamespace")]
 public class FaultDetailWithXmlSerializerFormatAttribute
 {
@@ -1386,5 +1386,4 @@
         get { return _usedDataContractSerializer; }
         set { _usedDataContractSerializer = value; }
     }
->>>>>>> eb8b5c8a
 }