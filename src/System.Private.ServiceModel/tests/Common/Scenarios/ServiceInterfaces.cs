﻿// Licensed to the .NET Foundation under one or more agreements.
// The .NET Foundation licenses this file to you under the MIT license.
// See the LICENSE file in the project root for more information.


using System;
using System.Collections.Generic;
using System.IO;
using System.ServiceModel;
using System.ServiceModel.Channels;
using System.Threading.Tasks;
using TestTypes;

[ServiceContract]
public interface IWcfService
{
    [OperationContract]
    Message MessageRequestReply(Message message);

    [OperationContract]
    String Echo(String message);

    [OperationContract(Action = "http://tempuri.org/IWcfService/EchoComplex")]
    ComplexCompositeType EchoComplex(ComplexCompositeType message);

    [OperationContract(Action = "http://tempuri.org/IWcfService/EchoWithTimeout")]
    String EchoWithTimeout(String message, TimeSpan serviceOperationTimeout);

    [OperationContract(Action = "http://tempuri.org/IWcfService/EchoWithTimeout")]
    Task<String> EchoWithTimeoutAsync(String message, TimeSpan serviceOperationTimeout);

    [OperationContract(Action = "http://tempuri.org/IWcfService/GetDataUsingDataContract")]
    CompositeType GetDataUsingDataContract(CompositeType composite);

    [OperationContract]
    [FaultContract(typeof(FaultDetail), Action = "http://tempuri.org/IWcfService/TestFaultFaultDetailFault", Name = "FaultDetail", Namespace = "http://www.contoso.com/wcfnamespace")]
    void TestFault(string faultMsg);

    [OperationContract]
    [FaultContract(typeof(int), Action = "http://tempuri.org/IWcfService/TestFaultIntFault", Name = "IntFault", Namespace = "http://www.contoso.com/wcfnamespace")]
    void TestFaultInt(int faultCode);

    [OperationContract]
    [FaultContract(typeof(FaultDetail), Action = "http://tempuri.org/IWcfService/TestFaultFaultDetailFault", Name = "FaultDetail", Namespace = "http://www.contoso.com/wcfnamespace")]
    [FaultContract(typeof(FaultDetail2), Action = "http://tempuri.org/IWcfService/TestFaultFaultDetailFault2", Name = "FaultDetail2", Namespace = "http://www.contoso.com/wcfnamespace")]
    void TestFaults(string faultMsg, bool throwFaultDetail);

    [OperationContract]
    [FaultContract(typeof(FaultDetail), Action = "http://tempuri.org/IWcfService/TestFaultFaultDetailFault", Name = "FaultDetail", Namespace = "http://www.contoso.com/wcfnamespace")]
    [ServiceKnownType(typeof(KnownTypeA))]
    [ServiceKnownType(typeof(FaultDetail))]
    object[] TestFaultWithKnownType(string faultMsg, object[] objects);

    [OperationContract]
    void ThrowInvalidOperationException(string message);

    [OperationContract]
    void NotExistOnServer();

    [OperationContract(Action = "http://tempuri.org/IWcfService/EchoHttpMessageProperty")]
    TestHttpRequestMessageProperty EchoHttpRequestMessageProperty();

    [OperationContract(Action = "http://tempuri.org/IWcfService/GetRestartServiceEndpoint")]
    string GetRestartServiceEndpoint();

    [OperationContract(Action = "http://tempuri.org/IWcfService/GetRequestCustomHeader", ReplyAction = "*")]
    string GetRequestCustomHeader(string customHeaderName, string customHeaderNamespace);

    [OperationContract(Action = "http://tempuri.org/IWcfService/GetIncomingMessageHeaders", ReplyAction = "*")]
    Dictionary<string, string> GetIncomingMessageHeaders();

    [OperationContract]
    Stream GetStreamFromString(string data);

    [OperationContract]
    string GetStringFromStream(Stream stream);

    [OperationContractAttribute(Action = "http://tempuri.org/IWcfService/EchoStream", ReplyAction = "http://tempuri.org/IWcfService/EchoStreamResponse")]
    Stream EchoStream(Stream stream);

    [OperationContractAttribute(Action = "http://tempuri.org/IWcfService/EchoStream", ReplyAction = "http://tempuri.org/IWcfService/EchoStreamResponse")]
    Task<Stream> EchoStreamAsync(Stream stream);

    [OperationContract]
    void ReturnContentType(string contentType);
}

[ServiceContract]
public interface IWcfProjectNRestartService
{
    [OperationContract]
    string RestartService();
}

[ServiceContract(ConfigurationName = "IWcfService")]
public interface IWcfServiceXmlGenerated
{
    [OperationContractAttribute(Action = "http://tempuri.org/IWcfService/EchoXmlSerializerFormat", ReplyAction = "http://tempuri.org/IWcfService/EchoXmlSerializerFormatResponse"),
    XmlSerializerFormat]
    string EchoXmlSerializerFormat(string message);

    [OperationContractAttribute(Action = "http://tempuri.org/IWcfService/EchoXmlSerializerFormatSupportFaults", ReplyAction = "http://tempuri.org/IWcfService/EchoXmlSerializerFormatSupportFaultsResponse"),
    XmlSerializerFormat(SupportFaults = true)]
    string EchoXmlSerializerFormatSupportFaults(string message, bool pleaseThrowException);

    [OperationContract(Action = "http://tempuri.org/IWcfService/EchoXmlSerializerFormatUsingRpc", ReplyAction = "http://tempuri.org/IWcfService/EchoXmlSerializerFormatUsingRpcResponse"),
    XmlSerializerFormat(Style = OperationFormatStyle.Rpc)]
    string EchoXmlSerializerFormatUsingRpc(string message);

    [OperationContractAttribute(Action = "http://tempuri.org/IWcfService/EchoXmlSerializerFormat", ReplyAction = "http://tempuri.org/IWcfService/EchoXmlSerializerFormatResponse"),
    XmlSerializerFormat]
    Task<string> EchoXmlSerializerFormatAsync(string message);

    [OperationContract(Action = "http://tempuri.org/IWcfService/GetDataUsingXmlSerializer"),
    XmlSerializerFormat]
    XmlCompositeType GetDataUsingXmlSerializer(XmlCompositeType composite);

    [OperationContract(Action = "http://tempuri.org/IWcfService/EchoXmlVeryComplexType"),
    XmlSerializerFormat]
    XmlVeryComplexType EchoXmlVeryComplexType(XmlVeryComplexType complex);
}

// This type share the same name space with IWcfServiceXmlGenerated.
// And this type contains a method which is also defined in IWcfServiceXmlGenerated.
[ServiceContract(ConfigurationName = "IWcfService")]
public interface ISameNamespaceWithIWcfServiceXmlGenerated
{
    [OperationContractAttribute(Action = "http://tempuri.org/IWcfService/EchoXmlSerializerFormat", ReplyAction = "http://tempuri.org/IWcfService/EchoXmlSerializerFormatResponse"),
    XmlSerializerFormat]
    string EchoXmlSerializerFormat(string message);
}

[System.ServiceModel.ServiceContractAttribute(ConfigurationName = "IWcfService")]
public interface IWcfServiceGenerated
{
    [System.ServiceModel.OperationContractAttribute(Action = "http://tempuri.org/IWcfService/MessageRequestReply", ReplyAction = "http://tempuri.org/IWcfService/MessageRequestReplyResponse")]
    System.ServiceModel.Channels.Message MessageRequestReply(System.ServiceModel.Channels.Message request);

    [System.ServiceModel.OperationContractAttribute(Action = "http://tempuri.org/IWcfService/MessageRequestReply", ReplyAction = "http://tempuri.org/IWcfService/MessageRequestReplyResponse")]
    System.Threading.Tasks.Task<System.ServiceModel.Channels.Message> MessageRequestReplyAsync(System.ServiceModel.Channels.Message request);

    [System.ServiceModel.OperationContractAttribute(Action = "http://tempuri.org/IWcfService/Echo", ReplyAction = "http://tempuri.org/IWcfService/EchoResponse")]
    string Echo(string message);

    [System.ServiceModel.OperationContractAttribute(Action = "http://tempuri.org/IWcfService/Echo", ReplyAction = "http://tempuri.org/IWcfService/EchoResponse")]
    System.Threading.Tasks.Task<string> EchoAsync(string message);

    [System.ServiceModel.OperationContractAttribute(Action = "http://tempuri.org/IWcfService/EchoMessageParameter", ReplyAction = "http://tempuri.org/IWcfService/EchoMessageParameterResponse")]
    [return: System.ServiceModel.MessageParameterAttribute(Name = "result")]
    string EchoMessageParameter(string name);
}

[System.ServiceModel.ServiceContractAttribute(ConfigurationName = "IWcfService")]
public interface IWcfServiceBeginEndGenerated
{
    [System.ServiceModel.OperationContractAttribute(Action = "http://tempuri.org/IWcfService/MessageRequestReply", ReplyAction = "http://tempuri.org/IWcfService/MessageRequestReplyResponse")]
    System.ServiceModel.Channels.Message MessageRequestReply(System.ServiceModel.Channels.Message request);

    [System.ServiceModel.OperationContractAttribute(AsyncPattern = true, Action = "http://tempuri.org/IWcfService/MessageRequestReply", ReplyAction = "http://tempuri.org/IWcfService/MessageRequestReplyResponse")]
    System.IAsyncResult BeginMessageRequestReply(System.ServiceModel.Channels.Message request, System.AsyncCallback callback, object asyncState);

    System.ServiceModel.Channels.Message EndMessageRequestReply(System.IAsyncResult result);

    [System.ServiceModel.OperationContractAttribute(Action = "http://tempuri.org/IWcfService/Echo", ReplyAction = "http://tempuri.org/IWcfService/EchoResponse")]
    string Echo(string message);

    [System.ServiceModel.OperationContractAttribute(AsyncPattern = true, Action = "http://tempuri.org/IWcfService/Echo", ReplyAction = "http://tempuri.org/IWcfService/EchoResponse")]
    System.IAsyncResult BeginEcho(string message, System.AsyncCallback callback, object asyncState);

    string EndEcho(System.IAsyncResult result);
}

// Dummy interface used for ContractDescriptionTests
[ServiceContract]
public interface IDescriptionTestsService
{
    [OperationContract]
    Message MessageRequestReply(Message message);

    [OperationContract]
    String Echo(String message);
}

// Dummy interface used for ContractDescriptionTests
// This code is deliberately not cleaned up after svcutil to test that we work with the raw Add Service Reference code.
[System.ServiceModel.ServiceContractAttribute(ConfigurationName = "IDescriptionTestsService")]
public interface IDescriptionTestsServiceGenerated
{
    [System.ServiceModel.OperationContractAttribute(Action = "http://tempuri.org/IDescriptionTestsService/MessageRequestReply", ReplyAction = "http://tempuri.org/IDescriptionTestsService/MessageRequestReplyResponse")]
    System.ServiceModel.Channels.Message MessageRequestReply(System.ServiceModel.Channels.Message request);

    [System.ServiceModel.OperationContractAttribute(Action = "http://tempuri.org/IDescriptionTestsService/MessageRequestReply", ReplyAction = "http://tempuri.org/IDescriptionTestsService/MessageRequestReplyResponse")]
    System.Threading.Tasks.Task<System.ServiceModel.Channels.Message> MessageRequestReplyAsync(System.ServiceModel.Channels.Message request);

    [System.ServiceModel.OperationContractAttribute(Action = "http://tempuri.org/IDescriptionTestsService/Echo", ReplyAction = "http://tempuri.org/IDescriptionTestsService/EchoResponse")]
    string Echo(string message);

    [System.ServiceModel.OperationContractAttribute(Action = "http://tempuri.org/IDescriptionTestsService/Echo", ReplyAction = "http://tempuri.org/IDescriptionTestsService/EchoResponse")]
    System.Threading.Tasks.Task<string> EchoAsync(string message);
}

// Dummy interface used for ContractDescriptionTests
// This code is deliberately not cleaned up after svcutil to test that we work with the raw Add Service Reference code.
[System.ServiceModel.ServiceContractAttribute(ConfigurationName = "IDescriptionTestsService")]
public interface IDescriptionTestsServiceBeginEndGenerated
{
    [System.ServiceModel.OperationContractAttribute(Action = "http://tempuri.org/IDescriptionTestsService/MessageRequestReply", ReplyAction = "http://tempuri.org/IDescriptionTestsService/MessageRequestReplyResponse")]
    System.ServiceModel.Channels.Message MessageRequestReply(System.ServiceModel.Channels.Message request);

    [System.ServiceModel.OperationContractAttribute(AsyncPattern = true, Action = "http://tempuri.org/IDescriptionTestsService/MessageRequestReply", ReplyAction = "http://tempuri.org/IDescriptionTestsService/MessageRequestReplyResponse")]
    System.IAsyncResult BeginMessageRequestReply(System.ServiceModel.Channels.Message request, System.AsyncCallback callback, object asyncState);

    System.ServiceModel.Channels.Message EndMessageRequestReply(System.IAsyncResult result);

    [System.ServiceModel.OperationContractAttribute(Action = "http://tempuri.org/IDescriptionTestsService/Echo", ReplyAction = "http://tempuri.org/IDescriptionTestsService/EchoResponse")]
    string Echo(string message);

    [System.ServiceModel.OperationContractAttribute(AsyncPattern = true, Action = "http://tempuri.org/IDescriptionTestsService/Echo", ReplyAction = "http://tempuri.org/IDescriptionTestsService/EchoResponse")]
    System.IAsyncResult BeginEcho(string message, System.AsyncCallback callback, object asyncState);

    string EndEcho(System.IAsyncResult result);
}

// Manually constructed service interface to validate MessageContract operations.
// This interface closely matches the one found at http://app.thefreedictionary.com/w8feedback.asmx
// This was done to test that we would work with that real world app.
[ServiceContract(Namespace = "http://app.my.com/MyFeedback", ConfigurationName = "TFDFeedbackService.MyFeedbackSoap")]
public interface IFeedbackService
{
    [OperationContract(Action = "http://app.my.com/MyFeedback/Feedback", ReplyAction = "*")]
    Task<FeedbackResponse> FeedbackAsync(FeedbackRequest request);
}

[ServiceContract]
public interface IUser
{
    [OperationContract(Action = "http://tempuri.org/IWcfService/UserGetAuthToken")]
    ResultObject<string> UserGetAuthToken();

    [OperationContract(Action = "http://tempuri.org/IWcfService/ValidateMessagePropertyHeaders")]
    Dictionary<string, string> ValidateMessagePropertyHeaders();
}

[ServiceContract]
public interface IWcfRestartService
{
    [OperationContract]
    String RestartService(Guid uniqueIdentifier);

    [OperationContract]
    String NonRestartService(Guid uniqueIdentifier);
}

[ServiceContract]
public interface IWcfCustomUserNameService
{
    [OperationContract(Action = "http://tempuri.org/IWcfCustomUserNameService/Echo")]
    String Echo(String message);
}

[ServiceContract(
    Name = "SampleDuplexHello",
    Namespace = "http://microsoft.wcf.test",
    CallbackContract = typeof(IHelloCallbackContract)
  )]
public interface IDuplexHello
{
    [OperationContract(IsOneWay = true)]
    void Hello(string greeting);
}

public interface IHelloCallbackContract
{
    [OperationContract(IsOneWay = true)]
    void Reply(string responseToGreeting);
}

[ServiceContract(CallbackContract = typeof(IWcfDuplexServiceCallback))]
public interface IWcfDuplexService
{
    [OperationContract]
    void Ping(Guid guid);
}

public interface IWcfDuplexServiceCallback
{
    [OperationContract]
    void OnPingCallback(Guid guid);
}

[ServiceContract(CallbackContract = typeof(IWcfDuplexTaskReturnCallback))]
public interface IWcfDuplexTaskReturnService
{
    [OperationContract]
    Task<Guid> Ping(Guid guid);

    [OperationContract]
    [FaultContract(typeof(FaultDetail), Name = "FaultDetail",
        Action = "http://tempuri.org/IWcfDuplexTaskReturnService/FaultPingFaultDetailFault")]
    Task<Guid> FaultPing(Guid guid);
}

public interface IWcfDuplexTaskReturnCallback
{
    [OperationContract]
    Task<Guid> ServicePingCallback(Guid guid);

    [OperationContract]
    [FaultContract(typeof(FaultDetail), Name = "FaultDetail",
        Action = "http://tempuri.org/IWcfDuplexTaskReturnCallback/ServicePingFaultCallbackFaultDetailFault")]
    Task<Guid> ServicePingFaultCallback(Guid guid);
}

// ********************************************************************************

[ServiceContract(CallbackContract = typeof(IWcfDuplexService_DataContract_Callback))]
public interface IWcfDuplexService_DataContract
{
    [OperationContract]
    void Ping_DataContract(Guid guid);
}

public interface IWcfDuplexService_DataContract_Callback
{
    [OperationContract]
    void OnDataContractPingCallback(ComplexCompositeTypeDuplexCallbackOnly complexCompositeType);
}

// ********************************************************************************

[ServiceContract(CallbackContract = typeof(IWcfDuplexService_Xml_Callback))]
public interface IWcfDuplexService_Xml
{
    [OperationContract]
    void Ping_Xml(Guid guid);
}

public interface IWcfDuplexService_Xml_Callback
{
    [OperationContract, XmlSerializerFormat]
    void OnXmlPingCallback(XmlCompositeTypeDuplexCallbackOnly xmlCompositeType);
}

// WebSocket Interfaces

[ServiceContract]
public interface IWSRequestReplyService
{
    [OperationContract]
    void UploadData(string data);

    [OperationContract]
    string DownloadData();

    [OperationContract]
    void UploadStream(Stream stream);

    [OperationContract]
    Stream DownloadStream();

    [OperationContract]
    Stream DownloadCustomizedStream(TimeSpan readThrottle, TimeSpan streamDuration);

    [OperationContract]
    void ThrowingOperation(Exception exceptionToThrow);

    [OperationContract]
    string DelayOperation(TimeSpan delay);

    // Logging
    [OperationContract]
    List<string> GetLog();
}

[ServiceContract(CallbackContract = typeof(IPushCallback))]
public interface IWSDuplexService
{
    // Request-Reply operations
    [OperationContract]
    string GetExceptionString();

    [OperationContract]
    void UploadData(string data);

    [OperationContract]
    string DownloadData();

    [OperationContract(IsOneWay = true)]
    void UploadStream(Stream stream);

    [OperationContract]
    Stream DownloadStream();

    // Duplex operations
    [OperationContract(IsOneWay = true)]
    void StartPushingData();

    [OperationContract(IsOneWay = true)]
    void StopPushingData();

    [OperationContract(IsOneWay = true)]
    void StartPushingStream();

    [OperationContract(IsOneWay = true)]
    void StartPushingStreamLongWait();

    [OperationContract(IsOneWay = true)]
    void StopPushingStream();

    // Logging
    [OperationContract(IsOneWay = true)]
    void GetLog();
}

public interface IPushCallback
{
    [OperationContract(IsOneWay = true)]
    void ReceiveData(string data);

    [OperationContract(IsOneWay = true)]
    void ReceiveStream(Stream stream);

    [OperationContract(IsOneWay = true)]
    void ReceiveLog(List<string> log);
}

// ********************************************************************************

[ServiceContract]
public interface IServiceContractIntOutService
{
    [OperationContract(AsyncPattern = true)]
    IAsyncResult BeginRequest(string stringRequest, AsyncCallback callback, object asyncState);

    void EndRequest(out int intResponse, IAsyncResult result);
}

[ServiceContract]
public interface IServiceContractUniqueTypeOutService
{
    [OperationContract(AsyncPattern = true)]
    IAsyncResult BeginRequest(string stringRequest, AsyncCallback callback, object asyncState);

    void EndRequest(out UniqueType uniqueTypeResponse, IAsyncResult result);
}

[ServiceContract]
public interface IServiceContractIntRefService
{
    [OperationContract(AsyncPattern = true)]
    IAsyncResult BeginRequest(string stringRequest, ref int referencedInteger, AsyncCallback callback, object asyncState);

    void EndRequest(ref int referencedInteger, IAsyncResult result);
}

[ServiceContract]
public interface IServiceContractUniqueTypeRefService
{
    [OperationContract(AsyncPattern = true)]
    IAsyncResult BeginRequest(string stringRequest, ref UniqueType uniqueTypeResponse, AsyncCallback callback, object asyncState);

    void EndRequest(ref UniqueType uniqueTypeResponse, IAsyncResult result);
}

[ServiceContract]
public interface IServiceContractUniqueTypeOutSyncService
{
    [OperationContract]
    void Request(string stringRequest, out UniqueType uniqueTypeResponse);
}

[ServiceContract]
public interface IServiceContractUniqueTypeRefSyncService
{
    [OperationContract]
    void Request(string stringRequest, ref UniqueType uniqueTypeResponse);
}

[ServiceContract]
public interface ILoginService
{
    [OperationContract(Action = "http://www.contoso.com/MtcRequest/loginRequest", ReplyAction = "http://www.contoso.com/MtcRequest/loginResponse")]
    [XmlSerializerFormat]
    LoginResponse Login(LoginRequest request);
}

[ServiceContract(Namespace = "http://www.contoso.com/IXmlMessageContarctTestService")]
public interface IXmlMessageContarctTestService
{
    [OperationContract(
        Action = "http://www.contoso.com/IXmlMessageContarctTestService/EchoMessageResponseWithMessageHeader",
        ReplyAction = "*")]
    [XmlSerializerFormat(SupportFaults = true)]
    XmlMessageContractTestResponse EchoMessageResponseWithMessageHeader(XmlMessageContractTestRequest request);

    [OperationContract(
        Action = "http://www.contoso.com/IXmlMessageContarctTestService/EchoMessageResquestWithMessageHeader",
        ReplyAction = "*")]
    [XmlSerializerFormat(SupportFaults = true)]
    XmlMessageContractTestResponse EchoMessageResquestWithMessageHeader(XmlMessageContractTestRequestWithMessageHeader request);
}

[ServiceContract]
public interface IWcfAspNetCompatibleService
{
    [OperationContract(Action = "http://tempuri.org/IWcfService/EchoCookie", ReplyAction = "http://tempuri.org/IWcfService/EchoCookieResponse")]
    string EchoCookie();

    [OperationContract(Action = "http://tempuri.org/IWcfService/EchoTimeAndSetCookie", ReplyAction = "http://tempuri.org/IIWcfService/EchoTimeAndSetCookieResponse")]
    string EchoTimeAndSetCookie(string name);
}

[ServiceContract(ConfigurationName = "IWcfService")]
public interface IWcfServiceXml_OperationContext
{
    [XmlSerializerFormat]
    [ServiceKnownType(typeof(MesssageHeaderCreateHeaderWithXmlSerializerTestType))]
    [OperationContract(Action = "http://tempuri.org/IWcfService/GetIncomingMessageHeadersMessage", ReplyAction = "*")]
    string GetIncomingMessageHeadersMessage(string customHeaderName, string customHeaderNS);
}

[ServiceContract]
public interface IWcfChannelExtensibilityContract
{
    [OperationContract(IsOneWay = true)]
    void ReportWindSpeed(int speed);
}

[ServiceContract]
public interface IVerifyWebSockets
{
    [OperationContract()]
    bool ValidateWebSocketsUsed();
}

[ServiceContract]
public interface IDataContractResolverService
{
    [OperationContract(Action = "http://tempuri.org/IDataContractResolverService/GetAllEmployees")]
    List<Employee> GetAllEmployees();

    [OperationContract(Action = "http://tempuri.org/IDataContractResolverService/AddEmployee")]
    void AddEmployee(Employee employee);
}

<<<<<<< HEAD
[ServiceContract(SessionMode = SessionMode.Required)]
public interface ISessionTestsDefaultService
{
    [OperationContract(IsInitiating = true, IsTerminating = false)]
    int MethodAInitiating(int a);

    [OperationContract(IsInitiating = false, IsTerminating = false)]
    int MethodBNonInitiating(int b);

    [OperationContract(IsInitiating = false, IsTerminating = true)]
    SessionTestsCompositeType MethodCTerminating();
}

[ServiceContract(SessionMode = SessionMode.Required)]
public interface ISessionTestsShortTimeoutService : ISessionTestsDefaultService
{
=======
[ServiceContract, XmlSerializerFormat]
public interface IXmlSFAttribute
{
    [OperationContract, XmlSerializerFormat(SupportFaults = true)]
    [FaultContract(typeof(FaultDetailWithXmlSerializerFormatAttribute),
        Action = "http://tempuri.org/IWcfService/FaultDetailWithXmlSerializerFormatAttribute",
        Name = "FaultDetailWithXmlSerializerFormatAttribute",
        Namespace = "http://www.contoso.com/wcfnamespace")]
    void TestXmlSerializerSupportsFaults_True();

    [OperationContract, XmlSerializerFormat]
    [FaultContract(typeof(FaultDetailWithXmlSerializerFormatAttribute),
        Action = "http://tempuri.org/IWcfService/FaultDetailWithXmlSerializerFormatAttribute",
        Name = "FaultDetailWithXmlSerializerFormatAttribute",
        Namespace = "http://www.contoso.com/wcfnamespace")]
    void TestXmlSerializerSupportsFaults_False();
>>>>>>> eb8b5c8a
}<|MERGE_RESOLUTION|>--- conflicted
+++ resolved
@@ -1,4 +1,4 @@
-﻿// Licensed to the .NET Foundation under one or more agreements.
+// Licensed to the .NET Foundation under one or more agreements.
 // The .NET Foundation licenses this file to you under the MIT license.
 // See the LICENSE file in the project root for more information.
 
@@ -543,7 +543,7 @@
     void AddEmployee(Employee employee);
 }
 
-<<<<<<< HEAD
+
 [ServiceContract(SessionMode = SessionMode.Required)]
 public interface ISessionTestsDefaultService
 {
@@ -560,7 +560,8 @@
 [ServiceContract(SessionMode = SessionMode.Required)]
 public interface ISessionTestsShortTimeoutService : ISessionTestsDefaultService
 {
-=======
+}
+
 [ServiceContract, XmlSerializerFormat]
 public interface IXmlSFAttribute
 {
@@ -577,5 +578,5 @@
         Name = "FaultDetailWithXmlSerializerFormatAttribute",
         Namespace = "http://www.contoso.com/wcfnamespace")]
     void TestXmlSerializerSupportsFaults_False();
->>>>>>> eb8b5c8a
+
 }