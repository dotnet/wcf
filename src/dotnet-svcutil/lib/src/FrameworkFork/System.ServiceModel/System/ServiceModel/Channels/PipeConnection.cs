﻿// Licensed to the .NET Foundation under one or more agreements.
// The .NET Foundation licenses this file to you under the MIT license.
// See the LICENSE file in the project root for more information.

using System.Collections.Generic;
using System.ComponentModel;
using System.Diagnostics;
using System.Diagnostics.CodeAnalysis;
using System.Globalization;
using System.IO;
<<<<<<< HEAD
using System.IO.Pipes;
using System.Runtime;
using System.ServiceModel.Diagnostics;
=======
using System.Net;
using System.Runtime;
using System.Runtime.Diagnostics;
using System.Runtime.InteropServices;
using System.Runtime.Versioning;
using System.Security;
using System.Security.AccessControl;
using System.Security.Cryptography;
using System.Security.Principal;
using System.Text;
>>>>>>> bd0ea6e6
using System.Threading;
using System.Threading.Tasks;
using Microsoft.Tools.ServiceModel.Svcutil.FrameworkFork.System.ServiceModel.Resources;

namespace System.ServiceModel.Channels
{
<<<<<<< HEAD
    internal sealed class PipeConnection : IConnection
=======
    sealed class PipeConnection : IConnection
>>>>>>> bd0ea6e6
    {
        // common state
        private readonly NamedPipeClientStream _pipe;
        private CloseState _closeState;
        private bool _aborted;
        private TraceEventType _exceptionEventType;
        private static readonly byte[] s_zeroBuffer = Array.Empty<byte>();
        byte[] _asyncReadBuffer;
        // read state
        private readonly object _readLock = new object();
        private bool _inReadingState;     // This keeps track of the state machine (IConnection interface).
        private readonly int _connectionBufferSize;
        private readonly TaskCompletionSource<bool> _atEOFTask;
        private bool _isAtEOF;

        // write state
        private readonly object _writeLock = new object();
        private bool _inWritingState;      // This keeps track of the state machine (IConnection interface).
        private bool _isShutdownWritten;
        int _asyncBytesRead;
        // timeout support
        private string _timeoutErrorString;
        private TransferOperation _timeoutErrorTransferOperation;

        public PipeConnection(NamedPipeClientStream namedPipeClient, int connectionBufferSize)
        {
            _pipe = namedPipeClient ?? throw DiagnosticUtility.ExceptionUtility.ThrowHelperArgumentNull(nameof(namedPipeClient));
            if (namedPipeClient == null)
                throw DiagnosticUtility.ExceptionUtility.ThrowHelperArgumentNull(nameof(namedPipeClient));
            if (!namedPipeClient.IsConnected)
                throw DiagnosticUtility.ExceptionUtility.ThrowHelperArgumentNull(nameof(namedPipeClient));
            this._asyncReadBuffer = DiagnosticUtility.Utility.AllocateByteArray(connectionBufferSize);
            _pipe = namedPipeClient;
            _closeState = CloseState.Open;
            _exceptionEventType = TraceEventType.Error;
            _connectionBufferSize = connectionBufferSize;
            _atEOFTask = new TaskCompletionSource<bool>();
        }

        public int ConnectionBufferSize
        {
            get
            {
                return _connectionBufferSize;
            }
        }

        private static byte[] ZeroBuffer
        {
            get
            {
                return s_zeroBuffer;
            }
        }

        public TraceEventType ExceptionEventType
        {
            get { return _exceptionEventType; }
            set { _exceptionEventType = value; }
        }

        public byte[] AsyncReadBuffer
        {
<<<<<<< HEAD
            get { return _asyncReadBuffer; }
=======
            PipeConnection thisPtr = (PipeConnection)state;
            thisPtr.Abort(string.Format(SRServiceModel.PipeConnectionAbortedReadTimedOut, thisPtr._readTimeout), TransferOperation.Read);
>>>>>>> bd0ea6e6
        }

        public int AsyncReadBufferSize
        {
<<<<<<< HEAD
            get { return _connectionBufferSize; }
=======
            PipeConnection thisPtr = (PipeConnection)state;
            thisPtr.Abort(string.Format(SRServiceModel.PipeConnectionAbortedWriteTimedOut, thisPtr._writeTimeout), TransferOperation.Write);
>>>>>>> bd0ea6e6
        }
       

        public void Abort()
        {
            Abort(null, TransferOperation.Undefined);
        }

        private void Abort(string timeoutErrorString, TransferOperation transferOperation)
        {
            ClosePipe(true, timeoutErrorString, transferOperation);
        }

        private Exception ConvertPipeException(PipeException pipeException, TransferOperation transferOperation)
        {
            return ConvertPipeException(pipeException.Message, pipeException, transferOperation);
        }

        private Exception ConvertPipeException(string exceptionMessage, PipeException pipeException, TransferOperation transferOperation)
        {
            if (_timeoutErrorString != null)
            {
                if (transferOperation == _timeoutErrorTransferOperation)
                {
                    return new TimeoutException(_timeoutErrorString, pipeException);
                }
                else
                {
                    return new CommunicationException(_timeoutErrorString, pipeException);
                }
            }
            else if (_aborted)
            {
                return new CommunicationObjectAbortedException(exceptionMessage, pipeException);
            }
            else
            {
                return new CommunicationException(exceptionMessage, pipeException);
            }
        }

<<<<<<< HEAD
        public async ValueTask<int> ReadAsync(Memory<byte> buffer, TimeSpan timeout)
=======
        [SecuritySafeCritical]
        unsafe AsyncCompletionResult IConnection.BeginRead(int offset, int size, TimeSpan timeout,
            Action<object> callback, object state)
>>>>>>> bd0ea6e6
        {
            ValidateBufferBounds(buffer);
            TimeoutHelper timeoutHelper = new TimeoutHelper(timeout);
            var cancellationToken = await timeoutHelper.GetCancellationTokenAsync();

            lock (_readLock)
            {
                ValidateEnterReadingState(true);
                EnterReadingState();
            }

            try
            {
                if (_isAtEOF)
                {
                    return 0;
                }

                int bytesRead = await _pipe.ReadAsync(buffer, cancellationToken);
                 _asyncBytesRead = bytesRead;
                if (bytesRead == 0)
                {
                    _isAtEOF = true;
                    _atEOFTask.TrySetResult(true);
                }

                if (_closeState == CloseState.PipeClosed)
                {
                    throw DiagnosticUtility.ExceptionUtility.ThrowHelperError(CreatePipeClosedException(TransferOperation.Read));
                }

                return bytesRead;
            }
            catch (OperationCanceledException)
            {
                Abort(string.Format(SRServiceModel.PipeConnectionAbortedReadTimedOut, timeout), TransferOperation.Read);
                throw;
            }
            finally
            {
                lock (_readLock)
                {
<<<<<<< HEAD
                    ExitReadingState();
                }
            }
        }

        public async ValueTask WriteAsync(ReadOnlyMemory<byte> buffer, bool immediate, TimeSpan timeout)
=======
                    throw DiagnosticUtility.ExceptionUtility.ThrowHelper(ConvertPipeException(e, TransferOperation.Read), ExceptionEventType);
                }
            }
        }

        [SecuritySafeCritical]
        unsafe AsyncCompletionResult IConnection.BeginWrite(byte[] buffer, int offset, int size, bool immediate, System.TimeSpan timeout, System.Action<object> callback, object state)
>>>>>>> bd0ea6e6
        {
            ValidateBufferBounds(buffer);
            TimeoutHelper timeoutHelper = new TimeoutHelper(timeout);
            var cancellationToken = await timeoutHelper.GetCancellationTokenAsync();

            lock (_writeLock)
            {
                ValidateEnterWritingState(true);
                EnterWritingState();
            }

            try
            {
<<<<<<< HEAD
                await _pipe.WriteAsync(buffer, cancellationToken);
=======
                try
                {
                    ValidateEnterWritingState(true);

                    if (this._isWriteOutstanding)
                    {
                        throw Fx.AssertAndThrow("Write I/O already pending when BeginWrite called.");
                    }

                    try
                    {
                        this._writeTimeout = timeout;
                        this.WriteTimer.Set(timeoutHelper.RemainingTime());

                        this._asyncBytesToWrite = size;
                        this._asyncWriteException = null;
                        this._asyncWriteCallback = callback;
                        this._asyncWriteCallbackState = state;

                        this._isWriteOutstanding = true;
                        this._writeOverlapped.StartAsyncOperation(buffer, this._onAsyncWriteComplete, this._isBoundToCompletionPort);
                        if (UnsafeNativeMethods.WriteFile(this._pipe.DangerousGetHandle(), this._writeOverlapped.BufferPtr + offset, size, IntPtr.Zero, this._writeOverlapped.NativeOverlapped) == 0)
                        {
                            int error = Marshal.GetLastWin32Error();
                            if (error != UnsafeNativeMethods.ERROR_IO_PENDING)
                            {
                                this._isWriteOutstanding = false;
                                throw DiagnosticUtility.ExceptionUtility.ThrowHelperError(Exceptions.CreateWriteException(error));
                            }
                        }
                    }
                    finally
                    {
                        if (!this._isWriteOutstanding)
                        {
                            // Unbind the buffer.
                            this._writeOverlapped.CancelAsyncOperation();

                            this.ResetWriteState();
                            this.WriteTimer.Cancel();
                        }
                    }

                    if (!this._isWriteOutstanding)
                    {
                        int bytesWritten;
                        Exception writeException = Exceptions.GetOverlappedWriteException(
                            this._pipe,
                            this._writeOverlapped.NativeOverlapped,
                            out bytesWritten);
                        if (writeException == null && bytesWritten != size)
                        {
                            writeException = new PipeException(string.Format(SRServiceModel.PipeWriteIncomplete));
                        }
                        if (writeException != null)
                        {
                            throw DiagnosticUtility.ExceptionUtility.ThrowHelperError(writeException);
                        }
                    }
                    else
                    {
                        EnterWritingState();
                    }
>>>>>>> bd0ea6e6

                if (_closeState == CloseState.PipeClosed)
                {
                    throw DiagnosticUtility.ExceptionUtility.ThrowHelperError(CreatePipeClosedException(TransferOperation.Write));
                }
            }
            catch(OperationCanceledException)
            {
                Abort(string.Format(SRServiceModel.PipeConnectionAbortedWriteTimedOut, timeout), TransferOperation.Write);
                throw;
            }
            finally
            {
                lock (_writeLock)
                {
<<<<<<< HEAD
                    ExitWritingState();
=======
                    throw DiagnosticUtility.ExceptionUtility.ThrowHelper(ConvertPipeException(e, TransferOperation.Write), ExceptionEventType);
>>>>>>> bd0ea6e6
                }
            }
        }

        public async ValueTask CloseAsync(TimeSpan timeout)
        {
            bool existingReadIsPending = false;
            TimeoutHelper timeoutHelper = new TimeoutHelper(timeout);
            var cancellationToken = await timeoutHelper.GetCancellationTokenAsync();

            bool shouldClosePipe = false;
            try
            {
                bool shouldReadEOF = false;
                bool shouldWriteEOF = false;

                lock (_readLock)
                {
                    lock (_writeLock)
                    {
                        if (!_isShutdownWritten && _inWritingState)
                        {
                            throw DiagnosticUtility.ExceptionUtility.ThrowHelper(
<<<<<<< HEAD
                                new PipeException(SRServiceModel.PipeCantCloseWithPendingWrite), ExceptionEventType);
=======
                                new PipeException(string.Format(SRServiceModel.PipeCantCloseWithPendingWrite)), ExceptionEventType);
>>>>>>> bd0ea6e6
                        }

                        if (_closeState == CloseState.Closing || _closeState == CloseState.PipeClosed)
                        {
                            // already closing or closed, so just return
                            return;
                        }

                        _closeState = CloseState.Closing;

                        shouldClosePipe = true;

                        if (!_isAtEOF)
                        {
                            if (_inReadingState)
                            {
                                existingReadIsPending = true;
                            }
                            else
                            {
                                shouldReadEOF = true;
                            }
                        }

                        if (!_isShutdownWritten)
                        {
                            shouldWriteEOF = true;
                            _isShutdownWritten = true;
                        }
                    }
                }

                ValueTask writeValueTask = default;
                ValueTask<int> readValueTask = default;
                if (shouldWriteEOF)
                {
                    writeValueTask = StartWriteZeroAsync(cancellationToken);
                }

                if (shouldReadEOF)
                {
                    readValueTask = StartReadZeroAsync(cancellationToken);
                }

                // wait for shutdown write to complete
                if (shouldWriteEOF)
                {
<<<<<<< HEAD
                    try
                    {
                        await WaitForWriteZero(writeValueTask, timeout, true);
                    }
                    catch (TimeoutException e)
                    {
                        throw DiagnosticUtility.ExceptionUtility.ThrowHelper(
                            new TimeoutException(SRServiceModel.PipeShutdownWriteError, e), ExceptionEventType);
                    }
=======
                    throw DiagnosticUtility.ExceptionUtility.ThrowHelper(
                        new TimeoutException(string.Format(SRServiceModel.PipeShutdownWriteError), e), ExceptionEventType);
>>>>>>> bd0ea6e6
                }

                // ensure we have received EOF signal
                if (shouldReadEOF)
                {
                    try
                    {
                        await WaitForReadZero(readValueTask, timeout, true);
                    }
                    catch (TimeoutException e)
                    {
                        throw DiagnosticUtility.ExceptionUtility.ThrowHelper(
<<<<<<< HEAD
                            new TimeoutException(SRServiceModel.PipeShutdownReadError, e), ExceptionEventType);
=======
                            new TimeoutException(string.Format(SRServiceModel.PipeShutdownReadError), e), ExceptionEventType);
>>>>>>> bd0ea6e6
                    }
                }
                else if (existingReadIsPending)
                {
                    if (!await _atEOFTask.Task.AwaitWithTimeout(timeoutHelper.RemainingTime()))
                    {
                        throw DiagnosticUtility.ExceptionUtility.ThrowHelper(
<<<<<<< HEAD
                            new TimeoutException(SRServiceModel.PipeShutdownReadError), ExceptionEventType);
=======
                            new TimeoutException(string.Format(SRServiceModel.PipeShutdownReadError)), ExceptionEventType);
>>>>>>> bd0ea6e6
                    }
                }
                // else we had already seen EOF.

                // at this point, we may get exceptions if the other side closes the pipe first
                try
                {
                    // write an ack for eof
                    writeValueTask = StartWriteZeroAsync(cancellationToken);

                    // read an ack for eof
                    readValueTask = StartReadZeroAsync(cancellationToken);

                    // wait for write to complete/fail
                    await WaitForWriteZero(writeValueTask, timeout, false);

                    // wait for read to complete/fail
                    await WaitForReadZero(readValueTask, timeout, false);
                }
                catch (PipeException e)
                {
                    int errorCode = PipeError.GetErrorFromHResult(e.ErrorCode);
                    if (!IsBrokenPipeError(errorCode))
                    {
                        throw;
                    }
                    DiagnosticUtility.TraceHandledException(e, TraceEventType.Information);
                }
                catch (CommunicationException e)
                {
                    DiagnosticUtility.TraceHandledException(e, TraceEventType.Information);
                }
                catch (TimeoutException e)
                {
                    DiagnosticUtility.TraceHandledException(e, TraceEventType.Information);
                }
            }
            catch (TimeoutException e)
            {
                throw DiagnosticUtility.ExceptionUtility.ThrowHelper(
<<<<<<< HEAD
                    new TimeoutException(SRServiceModel.PipeCloseFailed, e), ExceptionEventType);
=======
                    new TimeoutException(string.Format(SRServiceModel.PipeCloseFailed), e), ExceptionEventType);
>>>>>>> bd0ea6e6
            }
            catch (PipeException e)
            {
                throw DiagnosticUtility.ExceptionUtility.ThrowHelper(
<<<<<<< HEAD
                    ConvertPipeException(SRServiceModel.PipeCloseFailed, e, TransferOperation.Undefined), ExceptionEventType);
=======
                    ConvertPipeException(string.Format(SRServiceModel.PipeCloseFailed), e, TransferOperation.Undefined), ExceptionEventType);
>>>>>>> bd0ea6e6
            }
            finally
            {
                if (shouldClosePipe)
                {
                    ClosePipe(false, null, TransferOperation.Undefined);
                }
            }
        }

        private void ClosePipe(bool abort, string timeoutErrorString, TransferOperation transferOperation)
        {
            lock (_readLock)
            {
                lock (_writeLock)
                {
                    if (_closeState == CloseState.PipeClosed)
                    {
                        return;
                    }

<<<<<<< HEAD
                    _timeoutErrorString = timeoutErrorString;
                    _timeoutErrorTransferOperation = transferOperation;
                    _aborted = abort;
                    _closeState = CloseState.PipeClosed;
                    _pipe.Close();
                    _atEOFTask.TrySetResult(true);
                }
            }

            if (abort)
            {
                TraceEventType traceEventType = TraceEventType.Warning;

                // we could be timing out a cached connection
                if (ExceptionEventType == TraceEventType.Information)
                {
                    traceEventType = ExceptionEventType;
                }

                //if (DiagnosticUtility.ShouldTrace(traceEventType))
                //{
                //    TraceUtility.TraceEvent(traceEventType, TraceCode.PipeConnectionAbort, SR.TraceCodePipeConnectionAbort, this);
                //}
            }
        }

        private void EnterReadingState()
=======
                    this._timeoutErrorString = timeoutErrorString;
                    this._timeoutErrorTransferOperation = transferOperation;
                    this._aborted = abort;
                    this._closeState = CloseState.HandleClosed;
                    this._pipe.Close();
                    this._readOverlapped.FreeOrDefer();
                    this._writeOverlapped.FreeOrDefer();

                    if (this._atEOFEvent != null)
                    {
                        this._atEOFEvent.Close();
                    }

                    // This should only do anything in the abort case.
                    try
                    {
                        FinishPendingWrite(TimeSpan.Zero);
                    }
                    catch (TimeoutException exception)
                    {
                        DiagnosticUtility.TraceHandledException(exception, TraceEventType.Information);
                    }
                    catch (CommunicationException exception)
                    {
                        DiagnosticUtility.TraceHandledException(exception, TraceEventType.Information);
                    }
                }
            }
        }

        public object GetCoreTransport()
        {
            return _pipe;
        }

        void EnsureBoundToCompletionPort()
        {
            // Both read and write locks must be acquired before doing this
            if (!_isBoundToCompletionPort)
            {
                ThreadPool.BindHandle(this._pipe);
                _isBoundToCompletionPort = true;
            }
        }

        public int EndRead()
        {
            if (_asyncReadException != null)
            {
                Exception exceptionToThrow = _asyncReadException;
                _asyncReadException = null;
                throw DiagnosticUtility.ExceptionUtility.ThrowHelper(exceptionToThrow, ExceptionEventType);
            }
            return _asyncBytesRead;
        }

        public void EndWrite()
        {
            if (this._asyncWriteException != null)
            {
                Exception exceptionToThrow = this._asyncWriteException;
                this._asyncWriteException = null;
                throw DiagnosticUtility.ExceptionUtility.ThrowHelper(exceptionToThrow, ExceptionEventType);
            }
        }

        void EnterReadingState()
>>>>>>> bd0ea6e6
        {
            Fx.Assert(Monitor.IsEntered(_readLock), "_readLock must be entered");
            _inReadingState = true;
        }

        private void EnterWritingState()
        {
            Fx.Assert(Monitor.IsEntered(_writeLock), "_writeLock must be entered");
            _inWritingState = true;
        }

        private void ExitReadingState()
        {
            Fx.Assert(Monitor.IsEntered(_readLock), "_readLock must be entered");
            _inReadingState = false;
        }

        private void ExitWritingState()
        {
            Fx.Assert(Monitor.IsEntered(_writeLock), "_writeLock must be entered");
            _inWritingState = false;
        }

        private bool IsBrokenPipeError(int error)
        {
            return error == UnsafeNativeMethods.ERROR_NO_DATA ||
                error == UnsafeNativeMethods.ERROR_BROKEN_PIPE;
        }

        private Exception CreatePipeClosedException(TransferOperation transferOperation)
        {
            return ConvertPipeException(new PipeException(SRServiceModel.PipeClosed), transferOperation);
        }

        private ValueTask<int> StartReadZeroAsync(CancellationToken token)
        {
            lock (_readLock)
            {
                ValidateEnterReadingState(false);
                EnterReadingState();
                return _pipe.ReadAsync(ZeroBuffer, token);
            }
        }

        private ValueTask StartWriteZeroAsync(CancellationToken token)
        {
            lock (_writeLock)
            {
                ValidateEnterWritingState(false);
                EnterWritingState();
                return _pipe.WriteAsync(ZeroBuffer, token);
            }
        }

        private async ValueTask WaitForReadZero(ValueTask<int> readTask, TimeSpan timeout, bool traceExceptionsAsErrors)
        {
            bool success = false;
            int bytesRead = -1;
            try
            {
                bytesRead = await readTask;
                success = true;
            }
            finally
            {
                lock (_readLock)
                {
                    try
                    {
                        if (success)
                        {
                            if (bytesRead != 0)
                            {
                                Exception exception = ConvertPipeException(new PipeException(SRServiceModel.PipeSignalExpected), TransferOperation.Read);
                                TraceEventType traceEventType = TraceEventType.Information;
                                if (traceExceptionsAsErrors)
                                {
                                    traceEventType = TraceEventType.Error;
                                }
                                throw DiagnosticUtility.ExceptionUtility.ThrowHelper(exception, traceEventType);
                            }
                        }
                    }
                    finally
                    {
                        ExitReadingState();
                    }
                }
            }
<<<<<<< HEAD
=======
            catch (PipeException e)
            {
                throw DiagnosticUtility.ExceptionUtility.ThrowHelper(ConvertPipeException(e, TransferOperation.Write), ExceptionEventType);
            }
>>>>>>> bd0ea6e6
        }

        private async ValueTask WaitForWriteZero(ValueTask writeTask, TimeSpan timeout, bool traceExceptionsAsErrors)
        {
            try
            {
                await writeTask;
            }
            catch(Exception)
            {
                Abort(string.Format(SRServiceModel.PipeConnectionAbortedWriteTimedOut, timeout), TransferOperation.Write);

                Exception timeoutException = new TimeoutException(string.Format(SRServiceModel.PipeWriteTimedOut, timeout));
                TraceEventType traceEventType = TraceEventType.Information;
                if (traceExceptionsAsErrors)
                {
                    traceEventType = TraceEventType.Error;
                }

                // This intentionally doesn't reset isWriteOutstanding, because technically it still is, and we need to not free the buffer.
                throw DiagnosticUtility.ExceptionUtility.ThrowHelper(timeoutException, traceEventType);
            }
<<<<<<< HEAD
            finally
=======
        }

        bool IsBrokenPipeError(int error)
        {
            return error == UnsafeNativeMethods.ERROR_NO_DATA ||
                error == UnsafeNativeMethods.ERROR_BROKEN_PIPE;
        }

        Exception CreatePipeClosedException(TransferOperation transferOperation)
        {
            return ConvertPipeException(new PipeException("SRServiceModel.PipeClosed"), transferOperation);
        }

        [SecuritySafeCritical]
        unsafe void OnAsyncReadComplete(bool haveResult, int error, int numBytes)
        {
            Action<object> callback;
            object state;

            lock (_readLock)
            {
#pragma warning disable CS1634 // Expected 'disable' or 'restore' after #pragma warning
                try
                {
                    try
                    {
                        if (this._readTimeout != TimeSpan.MaxValue && !this.ReadTimer.Cancel())
                        {
                            this.Abort(string.Format(SRServiceModel.PipeConnectionAbortedReadTimedOut, this._readTimeout), TransferOperation.Read);
                        }

                        if (this._closeState == CloseState.HandleClosed)
                        {
                            throw DiagnosticUtility.ExceptionUtility.ThrowHelperError(CreatePipeClosedException(TransferOperation.Read));
                        }
                        if (!haveResult)
                        {
                            if (UnsafeNativeMethods.GetOverlappedResult(this._pipe.DangerousGetHandle(), this._readOverlapped.NativeOverlapped, out numBytes, 0) == 0)
                            {
                                error = Marshal.GetLastWin32Error();
                            }
                            else
                            {
                                error = 0;
                            }
                        }

                        if (error != 0 && error != UnsafeNativeMethods.ERROR_MORE_DATA)
                        {
                            throw DiagnosticUtility.ExceptionUtility.ThrowHelperError(Exceptions.CreateReadException((int)error));
                        }
                        this._asyncBytesRead = numBytes;
                        HandleReadComplete(this._asyncBytesRead);
                    }
                    catch (PipeException e)
                    {
                        throw DiagnosticUtility.ExceptionUtility.ThrowHelperError(ConvertPipeException(e, TransferOperation.Read));
                    }
                }
#pragma warning suppress 56500 // elliotw, transferring exception to caller
                catch (Exception e)
                {
                    if (Fx.IsFatal(e))
                    {
                        throw;
                    }

                    this._asyncReadException = e;
                }
                finally
                {
                    this._isReadOutstanding = false;
                    ReadIOCompleted();
                    ExitReadingState();
                    callback = this._asyncReadCallback;
                    this._asyncReadCallback = null;
                    state = this._asyncReadCallbackState;
                    this._asyncReadCallbackState = null;
                }
#pragma warning restore CS1634 // Expected 'disable' or 'restore' after #pragma warning
            }

            callback(state);
        }

        [SecuritySafeCritical]
        unsafe void OnAsyncWriteComplete(bool haveResult, int error, int numBytes)
        {
            Action<object> callback;
            object state;

            Exception writeException = null;

            this.WriteTimer.Cancel();
            lock (_writeLock)
            {
#pragma warning disable CS1634 // Expected 'disable' or 'restore' after #pragma warning
                try
                {
                    try
                    {
                        if (this._closeState == CloseState.HandleClosed)
                        {
                            throw DiagnosticUtility.ExceptionUtility.ThrowHelperError(CreatePipeClosedException(TransferOperation.Write));
                        }
                        if (!haveResult)
                        {
                            if (UnsafeNativeMethods.GetOverlappedResult(this._pipe.DangerousGetHandle(), this._writeOverlapped.NativeOverlapped, out numBytes, 0) == 0)
                            {
                                error = Marshal.GetLastWin32Error();
                            }
                            else
                            {
                                error = 0;
                            }
                        }

                        if (error != 0)
                        {
                            throw DiagnosticUtility.ExceptionUtility.ThrowHelperError(Exceptions.CreateWriteException(error));
                        }
                        else if (numBytes != this._asyncBytesToWrite)
                        {
                            throw DiagnosticUtility.ExceptionUtility.ThrowHelperError(new PipeException("SRServiceModel.PipeWriteIncomplete"));
                        }
                    }
                    catch (PipeException e)
                    {
                        throw DiagnosticUtility.ExceptionUtility.ThrowHelper(ConvertPipeException(e, TransferOperation.Write), ExceptionEventType);
                    }
                }
#pragma warning suppress 56500 // elliotw, transferring exception to another thread
                catch (Exception e)
                {
                    if (Fx.IsFatal(e))
                    {
                        throw;
                    }

                    writeException = e;
                }
                finally
                {
                    this._isWriteOutstanding = false;
                    WriteIOCompleted();
                    ExitWritingState();
                    this._asyncWriteException = writeException;
                    callback = this._asyncWriteCallback;
                    state = this._asyncWriteCallbackState;
                    this.ResetWriteState();
                }
#pragma warning restore CS1634 // Expected 'disable' or 'restore' after #pragma warning
            }

            if (callback != null)
            {
                callback(state);
            }
        }

        [SecuritySafeCritical]
        unsafe public int Read(byte[] buffer, int offset, int size, TimeSpan timeout)
        {
            ConnectionUtilities.ValidateBufferBounds(buffer, offset, size);

            try
            {
                lock (_readLock)
                {
                    ValidateEnterReadingState(true);
                    if (_isAtEOF)
                    {
                        return 0;
                    }

                    StartSyncRead(buffer, offset, size);
                    EnterReadingState();
                }

                int bytesRead = -1;
                bool success = false;
                try
                {
                    WaitForSyncRead(timeout, true);
                    success = true;
                }
                finally
                {
                    lock (this._readLock)
                    {
                        try
                        {
                            if (success)
                            {
                                bytesRead = FinishSyncRead(true);
                                HandleReadComplete(bytesRead);
                            }
                        }
                        finally
                        {
                            ExitReadingState();
                            if (!this._isReadOutstanding)
                            {
                                ReadIOCompleted();
                            }
                        }
                    }
                }

                Fx.Assert(bytesRead >= 0, "Logic error in Read - bytesRead not set.");
                return bytesRead;
            }
            catch (PipeException e)
            {
                throw DiagnosticUtility.ExceptionUtility.ThrowHelper(ConvertPipeException(e, TransferOperation.Read), ExceptionEventType);
            }
        }

        public void Shutdown(TimeSpan timeout)
        {
            try
            {
                TimeoutHelper timeoutHelper = new TimeoutHelper(timeout);
                FinishPendingWrite(timeoutHelper.RemainingTime());

                lock (_writeLock)
                {
                    ValidateEnterWritingState(true);
                    StartWriteZero(timeoutHelper.RemainingTime());
                    _isShutdownWritten = true;
                }
            }
            catch (PipeException e)
            {
                throw DiagnosticUtility.ExceptionUtility.ThrowHelper(ConvertPipeException(e, TransferOperation.Undefined), ExceptionEventType);
            }
        }

        [SecuritySafeCritical]
        unsafe void StartReadZero()
        {
            lock (this._readLock)
            {
                ValidateEnterReadingState(false);
                StartSyncRead(ZeroBuffer, 0, 1);
                EnterReadingState();
            }
        }

        [SecuritySafeCritical]
        unsafe void StartWriteZero(TimeSpan timeout)
        {
            FinishPendingWrite(timeout);

            lock (this._writeLock)
            {
                ValidateEnterWritingState(false);
                StartSyncWrite(ZeroBuffer, 0, 0);
                EnterWritingState();
            }
        }

        void ResetWriteState()
        {
            this._asyncBytesToWrite = -1;
            this._asyncWriteCallback = null;
            this._asyncWriteCallbackState = null;
        }

        public IAsyncResult BeginValidate(Uri uri, AsyncCallback callback, object state)
        {
            return new CompletedAsyncResult<bool>(true, callback, state);
        }

        public bool EndValidate(IAsyncResult result)
        {
            return CompletedAsyncResult<bool>.End(result);
        }

        void WaitForReadZero(TimeSpan timeout, bool traceExceptionsAsErrors)
        {
            bool success = false;
            try
            {
                WaitForSyncRead(timeout, traceExceptionsAsErrors);
                success = true;
            }
            finally
            {
                lock (this._readLock)
                {
                    try
                    {
                        if (success)
                        {
                            if (FinishSyncRead(traceExceptionsAsErrors) != 0)
                            {
                                Exception exception = ConvertPipeException(new PipeException(SRServiceModel.PipeSignalExpected), TransferOperation.Read);
                                TraceEventType traceEventType = TraceEventType.Information;
                                if (traceExceptionsAsErrors)
                                {
                                    traceEventType = TraceEventType.Error;
                                }
                                throw DiagnosticUtility.ExceptionUtility.ThrowHelper(exception, traceEventType);
                            }
                        }
                    }
                    finally
                    {
                        ExitReadingState();
                        if (!this._isReadOutstanding)
                        {
                            ReadIOCompleted();
                        }
                    }
                }
            }
        }

        void WaitForWriteZero(TimeSpan timeout, bool traceExceptionsAsErrors)
        {
            bool success = false;
            try
            {
                WaitForSyncWrite(timeout, traceExceptionsAsErrors);
                success = true;
            }
            finally
            {
                lock (this._writeLock)
                {
                    try
                    {
                        if (success)
                        {
                            FinishSyncWrite(traceExceptionsAsErrors);
                        }
                    }
                    finally
                    {
                        ExitWritingState();
                        if (!this._isWriteOutstanding)
                        {
                            WriteIOCompleted();
                        }
                    }
                }
            }
        }

        public void Write(byte[] buffer, int offset, int size, bool immediate, TimeSpan timeout)
        {
            WriteHelper(buffer, offset, size, immediate, timeout, ref this._writeOverlapped.Holder[0]);
        }

        // The holder is a perf optimization that lets us avoid repeatedly indexing into the array.
        [SecuritySafeCritical]
        unsafe void WriteHelper(byte[] buffer, int offset, int size, bool immediate, TimeSpan timeout, ref object holder)
        {
            try
            {
                FinishPendingWrite(timeout);

                ConnectionUtilities.ValidateBufferBounds(buffer, offset, size);

                int bytesToWrite = size;
                if (size > this._writeBufferSize)
                {
                    size = this._writeBufferSize;
                }

                while (bytesToWrite > 0)
                {
                    lock (this._writeLock)
                    {
                        ValidateEnterWritingState(true);

                        StartSyncWrite(buffer, offset, size, ref holder);
                        EnterWritingState();
                    }

                    bool success = false;
                    try
                    {
                        WaitForSyncWrite(timeout, true, ref holder);
                        success = true;
                    }
                    finally
                    {
                        lock (this._writeLock)
                        {
                            try
                            {
                                if (success)
                                {
                                    FinishSyncWrite(true);
                                }
                            }
                            finally
                            {
                                ExitWritingState();
                                if (!this._isWriteOutstanding)
                                {
                                    WriteIOCompleted();
                                }
                            }
                        }
                    }

                    bytesToWrite -= size;
                    offset += size;
                    if (size > bytesToWrite)
                    {
                        size = bytesToWrite;
                    }
                }
            }
            catch (PipeException e)
            {
                throw DiagnosticUtility.ExceptionUtility.ThrowHelper(ConvertPipeException(e, TransferOperation.Write), ExceptionEventType);
            }
        }

        [SecuritySafeCritical]
        public unsafe void Write(byte[] buffer, int offset, int size, bool immediate, TimeSpan timeout, BufferManager bufferManager)
        {
            bool shouldReturnBuffer = true;

            try
            {
                if (size > this._writeBufferSize)
                {
                    WriteHelper(buffer, offset, size, immediate, timeout, ref this._writeOverlapped.Holder[0]);
                    return;
                }

                FinishPendingWrite(timeout);

                ConnectionUtilities.ValidateBufferBounds(buffer, offset, size);

                lock (this._writeLock)
                {
                    ValidateEnterWritingState(true);

                    // This method avoids the call to GetOverlappedResult for synchronous completions.  Perf?
                    bool success = false;
                    try
                    {
                        shouldReturnBuffer = false;
                        StartSyncWrite(buffer, offset, size);
                        success = true;
                    }
                    finally
                    {
                        if (!this._isWriteOutstanding)
                        {
                            shouldReturnBuffer = true;
                        }
                        else
                        {
                            if (success)
                            {
                                EnterWritingState();

                                Fx.Assert(this._pendingWriteBuffer == null, "Need to pend a write but one's already pending.");
                                this._pendingWriteBuffer = buffer;
                                this._pendingWriteBufferManager = bufferManager;
                            }
                        }
                    }
                }
            }
            catch (PipeException e)
            {
                throw DiagnosticUtility.ExceptionUtility.ThrowHelper(ConvertPipeException(e, TransferOperation.Write), ExceptionEventType);
            }
            finally
            {
                if (shouldReturnBuffer)
                {
                    bufferManager.ReturnBuffer(buffer);
                }
            }
        }

        void ValidateEnterReadingState(bool checkEOF)
        {
            if (checkEOF)
            {
                if (_closeState == CloseState.Closing)
                {
                    throw DiagnosticUtility.ExceptionUtility.ThrowHelper(new PipeException(SRServiceModel.PipeAlreadyClosing), ExceptionEventType);
                }
            }

            if (_inReadingState)
            {
                throw DiagnosticUtility.ExceptionUtility.ThrowHelper(new PipeException(SRServiceModel.PipeReadPending), ExceptionEventType);
            }

            if (_closeState == CloseState.HandleClosed)
            {
                throw DiagnosticUtility.ExceptionUtility.ThrowHelper(new PipeException(string.Format(SRServiceModel.PipeClosed)), ExceptionEventType);
            }
        }

        void ValidateEnterWritingState(bool checkShutdown)
        {
            if (checkShutdown)
            {
                if (_isShutdownWritten)
                {
                    throw DiagnosticUtility.ExceptionUtility.ThrowHelper(new PipeException(string.Format(SRServiceModel.PipeAlreadyShuttingDown)), ExceptionEventType);
                }

                if (_closeState == CloseState.Closing)
                {
                    throw DiagnosticUtility.ExceptionUtility.ThrowHelper(new PipeException(string.Format(SRServiceModel.PipeAlreadyClosing)), ExceptionEventType);
                }
            }

            if (_inWritingState)
            {
                throw DiagnosticUtility.ExceptionUtility.ThrowHelper(new PipeException(string.Format(SRServiceModel.PipeWritePending)), ExceptionEventType);
            }

            if (_closeState == CloseState.HandleClosed)
            {
                throw DiagnosticUtility.ExceptionUtility.ThrowHelper(new PipeException(string.Format(SRServiceModel.PipeClosed)), ExceptionEventType);
            }
        }

        void StartSyncRead(byte[] buffer, int offset, int size)
        {
            StartSyncRead(buffer, offset, size, ref this._readOverlapped.Holder[0]);
        }

        [SecuritySafeCritical]
        unsafe void StartSyncRead(byte[] buffer, int offset, int size, ref object holder)
        {
            if (this._isReadOutstanding)
            {
                throw Fx.AssertAndThrow("StartSyncRead called when read I/O was already pending.");
            }

            try
            {
                this._isReadOutstanding = true;
                this._readOverlapped.StartSyncOperation(buffer, ref holder);
                if (UnsafeNativeMethods.ReadFile(this._pipe.DangerousGetHandle(), this._readOverlapped.BufferPtr + offset, size, IntPtr.Zero, this._readOverlapped.NativeOverlapped) == 0)
                {
                    int error = Marshal.GetLastWin32Error();
                    if (error != UnsafeNativeMethods.ERROR_IO_PENDING)
                    {
                        this._isReadOutstanding = false;
                        if (error != UnsafeNativeMethods.ERROR_MORE_DATA)
                        {
                            throw DiagnosticUtility.ExceptionUtility.ThrowHelperError(Exceptions.CreateReadException(error));
                        }
                    }
                }
                else
                {
                    this._isReadOutstanding = false;
                }
            }
            finally
            {
                if (!this._isReadOutstanding)
                {
                    this._readOverlapped.CancelSyncOperation(ref holder);
                }
            }
        }

        [SecuritySafeCritical]
        unsafe void WaitForSyncRead(TimeSpan timeout, bool traceExceptionsAsErrors)
        {
            if (this._isReadOutstanding)
            {
                if (!this._readOverlapped.WaitForSyncOperation(timeout))
                {
                    Abort("SRServiceModel.PipeConnectionAbortedReadTimedOut, this._readTimeout", TransferOperation.Read);

                    Exception timeoutException = new TimeoutException("SRServiceModel.PipeReadTimedOut, timeout");
                    TraceEventType traceEventType = TraceEventType.Information;
                    if (traceExceptionsAsErrors)
                    {
                        traceEventType = TraceEventType.Error;
                    }

                    // This intentionally doesn't reset isReadOutstanding, because technically it still is, and we need to not free the buffer.
                    throw DiagnosticUtility.ExceptionUtility.ThrowHelper(timeoutException, traceEventType);
                }
                else
                {
                    this._isReadOutstanding = false;
                }
            }
        }

        // Must be called in a lock.
        [SecuritySafeCritical]
        unsafe int FinishSyncRead(bool traceExceptionsAsErrors)
        {
            int bytesRead = -1;
            Exception readException;

            if (this._closeState == CloseState.HandleClosed)
            {
                readException = CreatePipeClosedException(TransferOperation.Read);
            }
            else
            {
                readException = Exceptions.GetOverlappedReadException(this._pipe, this._readOverlapped.NativeOverlapped, out bytesRead);
            }
            if (readException != null)
            {
                TraceEventType traceEventType = TraceEventType.Information;
                if (traceExceptionsAsErrors)
                {
                    traceEventType = TraceEventType.Error;
                }
                throw DiagnosticUtility.ExceptionUtility.ThrowHelper(readException, traceEventType);
            }

            return bytesRead;
        }

        void StartSyncWrite(byte[] buffer, int offset, int size)
        {
            StartSyncWrite(buffer, offset, size, ref this._writeOverlapped.Holder[0]);
        }

        [SecuritySafeCritical]
        unsafe void StartSyncWrite(byte[] buffer, int offset, int size, ref object holder)
        {
            if (this._isWriteOutstanding)
            {
                throw Fx.AssertAndThrow("StartSyncWrite called when write I/O was already pending.");
            }

            try
            {
                this._syncWriteSize = size;
                this._isWriteOutstanding = true;
                this._writeOverlapped.StartSyncOperation(buffer, ref holder);
                if (UnsafeNativeMethods.WriteFile(this._pipe.DangerousGetHandle(), this._writeOverlapped.BufferPtr + offset, size, IntPtr.Zero, this._writeOverlapped.NativeOverlapped) == 0)
                {
                    int error = Marshal.GetLastWin32Error();
                    if (error != UnsafeNativeMethods.ERROR_IO_PENDING)
                    {
                        this._isWriteOutstanding = false;
                        throw DiagnosticUtility.ExceptionUtility.ThrowHelperError(Exceptions.CreateWriteException(error));
                    }
                }
                else
                {
                    this._isWriteOutstanding = false;
                }
            }
            finally
            {
                if (!this._isWriteOutstanding)
                {
                    this._writeOverlapped.CancelSyncOperation(ref holder);
                }
            }
        }

        void WaitForSyncWrite(TimeSpan timeout, bool traceExceptionsAsErrors)
        {
            WaitForSyncWrite(timeout, traceExceptionsAsErrors, ref this._writeOverlapped.Holder[0]);
        }

        [SecuritySafeCritical]
        unsafe void WaitForSyncWrite(TimeSpan timeout, bool traceExceptionsAsErrors, ref object holder)
        {
            if (this._isWriteOutstanding)
            {
                if (!this._writeOverlapped.WaitForSyncOperation(timeout, ref holder))
                {
                    Abort("SRServiceModel.PipeConnectionAbortedWriteTimedOut, this._writeTimeout", TransferOperation.Write);

                    Exception timeoutException = new TimeoutException("SRServiceModel.PipeWriteTimedOut, timeout");
                    TraceEventType traceEventType = TraceEventType.Information;
                    if (traceExceptionsAsErrors)
                    {
                        traceEventType = TraceEventType.Error;
                    }

                    // This intentionally doesn't reset isWriteOutstanding, because technically it still is, and we need to not free the buffer.
                    throw DiagnosticUtility.ExceptionUtility.ThrowHelper(timeoutException, traceEventType);
                }
                else
                {
                    this._isWriteOutstanding = false;
                }
            }
        }

        // Must be called in a lock.
        [SecuritySafeCritical]
        unsafe void FinishSyncWrite(bool traceExceptionsAsErrors)
        {
            int bytesWritten;
            Exception writeException;

            if (this._closeState == CloseState.HandleClosed)
            {
                writeException = CreatePipeClosedException(TransferOperation.Write);
            }
            else
            {
                writeException = Exceptions.GetOverlappedWriteException(this._pipe, this._writeOverlapped.NativeOverlapped, out bytesWritten);
                if (writeException == null && bytesWritten != this._syncWriteSize)
                {
                    writeException = new PipeException("SRServiceModel.PipeWriteIncomplete");
                }
            }

            if (writeException != null)
            {
                TraceEventType traceEventType = TraceEventType.Information;
                if (traceExceptionsAsErrors)
                {
                    traceEventType = TraceEventType.Error;
                }
                throw DiagnosticUtility.ExceptionUtility.ThrowHelper(writeException, traceEventType);
                throw writeException;
            }
        }

        enum CloseState
        {
            Open,
            Closing,
            HandleClosed,
        }

        enum TransferOperation
        {
            Write,
            Read,
            Undefined,
        }

        static class Exceptions
        {
            static PipeException CreateException(string resourceString, int error)
            {
                return new PipeException("resourceString, PipeError.GetErrorString(error)", error);
            }

            public static PipeException CreateReadException(int error)
            {
                return CreateException("SRServiceModel.PipeReadError", error);
            }

            public static PipeException CreateWriteException(int error)
            {
                return CreateException("SRServiceModel.PipeWriteError", error);
            }

            // Must be called in a lock, after checking for HandleClosed.
            [SecuritySafeCritical]
            public static unsafe PipeException GetOverlappedWriteException(PipeHandle pipe,
                NativeOverlapped* nativeOverlapped, out int bytesWritten)
            {
                if (UnsafeNativeMethods.GetOverlappedResult(pipe.DangerousGetHandle(), nativeOverlapped, out bytesWritten, 0) == 0)
                {
                    int error = Marshal.GetLastWin32Error();
                    return Exceptions.CreateWriteException(error);
                }
                else
                {
                    return null;
                }
            }

            // Must be called in a lock, after checking for HandleClosed.
            [SecuritySafeCritical]
            public static unsafe PipeException GetOverlappedReadException(PipeHandle pipe,
                NativeOverlapped* nativeOverlapped, out int bytesRead)
            {
                if (UnsafeNativeMethods.GetOverlappedResult(pipe.DangerousGetHandle(), nativeOverlapped, out bytesRead, 0) == 0)
                {
                    int error = Marshal.GetLastWin32Error();
                    if (error == UnsafeNativeMethods.ERROR_MORE_DATA)
                    {
                        return null;
                    }

                    else
                    {
                        return Exceptions.CreateReadException(error);
                    }
                }
                else
                {
                    return null;
                }
            }
        }
    }

    class PipeConnectionInitiator : IConnectionInitiator
    {
        int _bufferSize;
        IPipeTransportFactorySettings _pipeSettings;
        PipeConnectionInitiator _connectionInitiator;

        public PipeConnectionInitiator(int bufferSize, IPipeTransportFactorySettings pipeSettings)
        {
            this._bufferSize = bufferSize;
            this._pipeSettings = pipeSettings;
            _connectionInitiator = this;
        }

        Exception CreateConnectFailedException(Uri remoteUri, PipeException innerException)
        {
            return new CommunicationException(
                "SRServiceModel.PipeConnectFailed, remoteUri.AbsoluteUri", innerException);
        }

        public IConnection Connect(Uri remoteUri, TimeSpan timeout)
        {
            string resolvedAddress;
            BackoffTimeoutHelper backoffHelper;
            TimeoutHelper timeoutHelper = new TimeoutHelper(timeout);
            this.PrepareConnect(remoteUri, timeoutHelper.RemainingTime(), out resolvedAddress, out backoffHelper);

            IConnection connection = null;
            while (connection == null)
            {
                connection = this.TryConnect(remoteUri, resolvedAddress, backoffHelper);
                if (connection == null)
                {
                    backoffHelper.WaitAndBackoff();
                }
            }
            return connection;
        }

        internal static string GetPipeName(Uri uri, IPipeTransportFactorySettings transportFactorySettings)
        {
            AppContainerInfo appInfo = GetAppContainerInfo(transportFactorySettings);

            // for wildcard hostName support, we first try and connect to the StrongWildcard,
            // then the Exact HostName, and lastly the WeakWildcard
            string[] hostChoices = new string[] { "+", uri.Host, "*" };
            bool[] globalChoices = new bool[] { true, false };
            string matchPath = String.Empty;
            string matchPipeName = null;

            for (int i = 0; i < hostChoices.Length; i++)
            {
                for (int iGlobal = 0; iGlobal < globalChoices.Length; iGlobal++)
                {

                    if (appInfo != null && globalChoices[iGlobal])
                    {
                        // Don't look at shared memory to acces pipes 
                        // that are created in the local NamedObjectPath
                        continue;
                    }

                    // walk up the path hierarchy, looking for match
                    string path = PipeUri.GetPath(uri);

                    while (path.Length > 0)
                    {

                        string sharedMemoryName = PipeUri.BuildSharedMemoryName(hostChoices[i], path, globalChoices[iGlobal], appInfo);
                        try
                        {
                            PipeSharedMemory sharedMemory = PipeSharedMemory.Open(sharedMemoryName, uri);
                            if (sharedMemory != null)
                            {
                                try
                                {
                                    string pipeName = sharedMemory.GetPipeName(appInfo);
                                    if (pipeName != null)
                                    {
                                        return pipeName;
                                    }
                                }
                                finally
                                {
                                    sharedMemory.Dispose();
                                }
                            }
                        }
                        catch (Exception ex)
                        {
                            throw ex;
                        }

                        path = PipeUri.GetParentPath(path);
                    }
                }
            }

            if (string.IsNullOrEmpty(matchPipeName))
            {
                throw DiagnosticUtility.ExceptionUtility.ThrowHelperError(
                    new EndpointNotFoundException(string.Format(SRServiceModel.EndpointNotFound, uri.AbsoluteUri),
                    new PipeException(string.Format(SRServiceModel.PipeEndpointNotFound, uri.AbsoluteUri))));
            }

            return matchPipeName;
        }

        public IAsyncResult BeginConnect(Uri uri, TimeSpan timeout, AsyncCallback callback, object state)
        {
            return new ConnectAsyncResult(this, uri, timeout, callback, state);
        }

        public IConnection EndConnect(IAsyncResult result)
        {
            return ConnectAsyncResult.End(result);
        }

        void PrepareConnect(Uri remoteUri, TimeSpan timeout, out string resolvedAddress, out BackoffTimeoutHelper backoffHelper)
        {
            PipeUri.Validate(remoteUri);
            resolvedAddress = GetPipeName(remoteUri, this._pipeSettings);
            const int backoffBufferMilliseconds = 150;
            TimeSpan backoffTimeout;
            if (timeout >= TimeSpan.FromMilliseconds(backoffBufferMilliseconds * 2))
            {
                backoffTimeout = TimeoutHelper.Add(timeout, TimeSpan.Zero - TimeSpan.FromMilliseconds(backoffBufferMilliseconds));
            }
            else
            {
                backoffTimeout = Ticks.ToTimeSpan((Ticks.FromMilliseconds(backoffBufferMilliseconds) / 2) + 1);
            }

            backoffHelper = new BackoffTimeoutHelper(backoffTimeout, TimeSpan.FromMinutes(5));
        }

        [ResourceConsumption(ResourceScope.Machine)]
        IConnection TryConnect(Uri remoteUri, string resolvedAddress, BackoffTimeoutHelper backoffHelper)
        {
            const int access = UnsafeNativeMethods.GENERIC_READ | UnsafeNativeMethods.GENERIC_WRITE;
            bool lastAttempt = backoffHelper.IsExpired();

            int flags = UnsafeNativeMethods.FILE_FLAG_OVERLAPPED;

            // By default Windows named pipe connection is created with impersonation, but we want
            // to create it with anonymous and let WCF take care of impersonation/identification.
            flags |= UnsafeNativeMethods.SECURITY_QOS_PRESENT | UnsafeNativeMethods.SECURITY_ANONYMOUS;

            PipeHandle pipeHandle = UnsafeNativeMethods.CreateFile(resolvedAddress, access, 0, IntPtr.Zero,
                UnsafeNativeMethods.OPEN_EXISTING, flags, IntPtr.Zero);
            int error = Marshal.GetLastWin32Error();
            if (pipeHandle.IsInvalid)
            {
                pipeHandle.SetHandleAsInvalid();
            }
            else
            {
                int mode = UnsafeNativeMethods.PIPE_READMODE_MESSAGE;
                if (UnsafeNativeMethods.SetNamedPipeHandleState(pipeHandle, ref mode, IntPtr.Zero, IntPtr.Zero) == 0)
                {
                    error = Marshal.GetLastWin32Error();
                    pipeHandle.Close();
                    PipeException innerException = new PipeException(string.Format(SRServiceModel.PipeModeChangeFailed,PipeError.GetErrorString(error)), error);
                    throw DiagnosticUtility.ExceptionUtility.ThrowHelperError(
                        CreateConnectFailedException(remoteUri, innerException));
                }
                return new PipeConnection(pipeHandle, _bufferSize, false, true);
            }

            if (error == UnsafeNativeMethods.ERROR_FILE_NOT_FOUND || error == UnsafeNativeMethods.ERROR_PIPE_BUSY)
            {
                if (lastAttempt)
                {
                    Exception innerException = new PipeException(string.Format(SRServiceModel.PipeConnectAddressFailed,resolvedAddress, PipeError.GetErrorString(error)), error);

                    TimeoutException timeoutException;
                    string endpoint = remoteUri.AbsoluteUri;

                    if (error == UnsafeNativeMethods.ERROR_PIPE_BUSY)
                    {
                        timeoutException = new TimeoutException(string.Format(SRServiceModel.PipeConnectTimedOutServerTooBusy, endpoint, backoffHelper.OriginalTimeout), innerException);
                    }
                    else
                    {
                        timeoutException = new TimeoutException(string.Format(SRServiceModel.PipeConnectTimedOut, endpoint, backoffHelper.OriginalTimeout), innerException);
                    }

                    throw DiagnosticUtility.ExceptionUtility.ThrowHelperError(timeoutException);
                }

                return null;
            }
            else
            {
                PipeException innerException = new PipeException("SRServiceModel.PipeConnectAddressFailed,resolvedAddress, PipeError.GetErrorString(error)", error);
                throw DiagnosticUtility.ExceptionUtility.ThrowHelperError(
                    CreateConnectFailedException(remoteUri, innerException));
            }
        }

        static AppContainerInfo GetAppContainerInfo(IPipeTransportFactorySettings transportFactorySettings)
        {
            if (AppContainerInfo.IsAppContainerSupported &&
                transportFactorySettings != null &&
                transportFactorySettings.PipeSettings != null)
            {
                ApplicationContainerSettings appSettings = transportFactorySettings.PipeSettings.ApplicationContainerSettings;
                if (appSettings != null && appSettings.TargetingAppContainer)
                {
                    return AppContainerInfo.CreateAppContainerInfo(appSettings.PackageFullName, appSettings.SessionId);
                }
            }

            return null;
        }

        Task<IConnection> IConnectionInitiator.ConnectAsync(Uri uri, TimeSpan timeout)
        {
            return Task<IConnection>.Factory.FromAsync(_connectionInitiator.BeginConnect,
                                               _connectionInitiator.EndConnect, uri,
                                               timeout, null);
        }

        class ConnectAsyncResult : AsyncResult
        {
            PipeConnectionInitiator _parent;
            Uri _remoteUri;
            string _resolvedAddress;
            BackoffTimeoutHelper _backoffHelper;
            TimeoutHelper _timeoutHelper;
            IConnection _connection;
            static Action<object> s_waitCompleteCallback;

            public ConnectAsyncResult(PipeConnectionInitiator parent, Uri remoteUri, TimeSpan timeout,
                AsyncCallback callback, object state)
                : base(callback, state)
            {
                this._parent = parent;
                this._remoteUri = remoteUri;
                this._timeoutHelper = new TimeoutHelper(timeout);
                parent.PrepareConnect(remoteUri, this._timeoutHelper.RemainingTime(), out this._resolvedAddress, out this._backoffHelper);

                if (this.ConnectAndWait())
                {
                    this.Complete(true);
                }
            }

            bool ConnectAndWait()
            {
                this._connection = this._parent.TryConnect(this._remoteUri, this._resolvedAddress, this._backoffHelper);
                bool completed = (this._connection != null);
                if (!completed)
                {
                    if (s_waitCompleteCallback == null)
                    {
                        s_waitCompleteCallback = new Action<object>(OnWaitComplete);
                    }
                    this._backoffHelper.WaitAndBackoff(s_waitCompleteCallback, this);
                }
                return completed;
            }

            public static IConnection End(IAsyncResult result)
            {
                ConnectAsyncResult thisPtr = AsyncResult.End<ConnectAsyncResult>(result);
                return thisPtr._connection;
            }

            static void OnWaitComplete(object state)
            {
                Exception exception = null;
                ConnectAsyncResult thisPtr = (ConnectAsyncResult)state;

                bool completeSelf = true;
                try
                {
                    completeSelf = thisPtr.ConnectAndWait();
                }
                catch (Exception e)
                {
                    if (Fx.IsFatal(e))
                    {
                        throw;
                    }
                    exception = e;
                }

                if (completeSelf)
                {
                    thisPtr.Complete(false, exception);
                }
            }
        }
    }

    class PipeConnectionListener : IConnectionListener
    {
        Uri _pipeUri;
        int _bufferSize;
        HostNameComparisonMode _hostNameComparisonMode;
        bool _isDisposed;
        bool _isListening;
        List<PendingAccept> _pendingAccepts;
        bool _anyPipesCreated;
        PipeSharedMemory _sharedMemory;
        List<SecurityIdentifier> _allowedSids;
        bool _useCompletionPort;
        int _maxInstances;

        public PipeConnectionListener(Uri pipeUri, HostNameComparisonMode hostNameComparisonMode, int bufferSize,
            List<SecurityIdentifier> allowedSids, bool useCompletionPort, int maxConnections)
        {
            PipeUri.Validate(pipeUri);
            this._pipeUri = pipeUri;
            this._hostNameComparisonMode = hostNameComparisonMode;
            this._allowedSids = allowedSids;
            this._bufferSize = bufferSize;
            _pendingAccepts = new List<PendingAccept>();
            this._useCompletionPort = useCompletionPort;
            this._maxInstances = Math.Min(maxConnections, UnsafeNativeMethods.PIPE_UNLIMITED_INSTANCES);
        }

        object ThisLock
        {
            get { return this; }
        }

        public string PipeName { get { return _sharedMemory.PipeName; } }

        public IAsyncResult BeginAccept(AsyncCallback callback, object state)
        {
            lock (ThisLock)
            {
                if (_isDisposed)
                {
                    throw DiagnosticUtility.ExceptionUtility.ThrowHelperError(new ObjectDisposedException("", string.Format(SRServiceModel.PipeListenerDisposed)));
                }

                if (!_isListening)
                {
                    throw DiagnosticUtility.ExceptionUtility.ThrowHelperError(new InvalidOperationException(string.Format(SRServiceModel.PipeListenerNotListening)));
                }

                PipeHandle pipeHandle = CreatePipe();
                PendingAccept pendingAccept = new PendingAccept(this, pipeHandle, _useCompletionPort, callback, state);
                if (!pendingAccept.CompletedSynchronously)
                {
                    this._pendingAccepts.Add(pendingAccept);
                }
                return pendingAccept;
            }
        }

        public IConnection EndAccept(IAsyncResult result)
        {
            PendingAccept pendingAccept = result as PendingAccept;
            if (pendingAccept == null)
            {
                throw DiagnosticUtility.ExceptionUtility.ThrowHelperArgument("result", string.Format(SRServiceModel.InvalidAsyncResult));
            }

            PipeHandle acceptedPipe = pendingAccept.End();

            if (acceptedPipe == null)
            {
                return null;
            }
            else
            {
                return new PipeConnection(acceptedPipe, _bufferSize,
                    pendingAccept.IsBoundToCompletionPort, pendingAccept.IsBoundToCompletionPort);
            }
        }

        [SecuritySafeCritical]
        [ResourceConsumption(ResourceScope.Machine)]
        unsafe PipeHandle CreatePipe()
        {
            int openMode = UnsafeNativeMethods.PIPE_ACCESS_DUPLEX | UnsafeNativeMethods.FILE_FLAG_OVERLAPPED;
            if (!_anyPipesCreated)
            {
                openMode |= UnsafeNativeMethods.FILE_FLAG_FIRST_PIPE_INSTANCE;
            }

            byte[] binarySecurityDescriptor;

            try
            {
                binarySecurityDescriptor = SecurityDescriptorHelper.FromSecurityIdentifiers(_allowedSids, UnsafeNativeMethods.GENERIC_READ | UnsafeNativeMethods.GENERIC_WRITE);
            }
            catch (Win32Exception e)
            {
                //// While Win32exceptions are not expected, if they do occur we need to obey the pipe/communication exception model.
                Exception innerException = new PipeException(e.Message, e);
                throw DiagnosticUtility.ExceptionUtility.ThrowHelperError(new CommunicationException(innerException.Message, innerException));
            }

            PipeHandle pipeHandle;
            int error;
            string pipeName = null;
            fixed (byte* pinnedSecurityDescriptor = binarySecurityDescriptor)
            {
                UnsafeNativeMethods.SECURITY_ATTRIBUTES securityAttributes = new UnsafeNativeMethods.SECURITY_ATTRIBUTES();
                securityAttributes._lpSecurityDescriptor = (IntPtr)pinnedSecurityDescriptor;

                pipeName = this._sharedMemory.PipeName;
                pipeHandle = UnsafeNativeMethods.CreateNamedPipe(
                                                    pipeName,
                                                    openMode,
                                                    UnsafeNativeMethods.PIPE_TYPE_MESSAGE | UnsafeNativeMethods.PIPE_READMODE_MESSAGE,
                                                    _maxInstances, _bufferSize, _bufferSize, 0, securityAttributes);
                error = Marshal.GetLastWin32Error();
            }

            if (pipeHandle.IsInvalid)
            {
                pipeHandle.SetHandleAsInvalid();

                Exception innerException = new PipeException(string.Format(SRServiceModel.PipeListenFailed,
                    _pipeUri.AbsoluteUri, PipeError.GetErrorString(error)), error);

                throw DiagnosticUtility.ExceptionUtility.ThrowHelperError(new CommunicationException(innerException.Message, innerException));
                
            }

            bool closePipe = true;
            try
            {
                if (_useCompletionPort)
                {
                    ThreadPool.BindHandle(pipeHandle);
                }
                _anyPipesCreated = true;
                closePipe = false;
                return pipeHandle;
            }
            finally
            {
                if (closePipe)
                {
                    pipeHandle.Close();
                }
            }
        }

        public void Dispose()
        {
            lock (ThisLock)
            {
                if (!_isDisposed)
                {
                    if (_sharedMemory != null)
                    {
                        _sharedMemory.Dispose();
                    }
                    for (int i = 0; i < _pendingAccepts.Count; i++)
                    {
                        _pendingAccepts[i].Abort();
                    }
                    _isDisposed = true;
                }
            }
        }

        public void Listen()
        {
            lock (ThisLock)
            {
                if (!_isListening)
                {
                    string sharedMemoryName = PipeUri.BuildSharedMemoryName(_pipeUri, _hostNameComparisonMode, true);
                    if (!PipeSharedMemory.TryCreate(_allowedSids, _pipeUri, sharedMemoryName, out this._sharedMemory))
                    {
                        PipeSharedMemory tempSharedMemory = null;

                        // first see if we're in RANU by creating a unique Uri in the global namespace
                        Uri tempUri = new Uri(_pipeUri, Guid.NewGuid().ToString());
                        string tempSharedMemoryName = PipeUri.BuildSharedMemoryName(tempUri, _hostNameComparisonMode, true);
                        if (PipeSharedMemory.TryCreate(_allowedSids, tempUri, tempSharedMemoryName, out tempSharedMemory))
                        {
                            // we're not RANU, throw PipeNameInUse
                            tempSharedMemory.Dispose();
                            throw DiagnosticUtility.ExceptionUtility.ThrowHelperError(
                                PipeSharedMemory.CreatePipeNameInUseException(UnsafeNativeMethods.ERROR_ACCESS_DENIED, _pipeUri));
                        }
                        else
                        {
                            // try the session namespace since we're RANU
                            sharedMemoryName = PipeUri.BuildSharedMemoryName(_pipeUri, _hostNameComparisonMode, false);
                            this._sharedMemory = PipeSharedMemory.Create(_allowedSids, _pipeUri, sharedMemoryName);
                        }
                    }

                    _isListening = true;
                }
            }
        }

        void RemovePendingAccept(PendingAccept pendingAccept)
        {
            lock (ThisLock)
            {
                Fx.Assert(this._pendingAccepts.Contains(pendingAccept), "An unknown PendingAccept is removing itself.");
                this._pendingAccepts.Remove(pendingAccept);
            }
        }

        class PendingAccept : AsyncResult
        {
            PipeHandle _pipeHandle;
            PipeHandle _result;
            OverlappedIOCompleteCallback _onAcceptComplete;
            static Action<object> s_onStartAccept;
            OverlappedContext _overlapped;
            bool _isBoundToCompletionPort;
            PipeConnectionListener _listener;
            EventTraceActivity _eventTraceActivity;

            [SecuritySafeCritical]
            public unsafe PendingAccept(PipeConnectionListener listener, PipeHandle pipeHandle, bool isBoundToCompletionPort,
                AsyncCallback callback, object state)
                : base(callback, state)
            {
                this._pipeHandle = pipeHandle;
                this._result = pipeHandle;
                this._listener = listener;
                _onAcceptComplete = new OverlappedIOCompleteCallback(OnAcceptComplete);
                _overlapped = new OverlappedContext();
                this._isBoundToCompletionPort = isBoundToCompletionPort;

                if (!Thread.CurrentThread.IsThreadPoolThread)
                {
                    if (s_onStartAccept == null)
                    {
                        s_onStartAccept = new Action<object>(OnStartAccept);
                    }
                    ActionItem.Schedule(s_onStartAccept, this);
                }
                else
                {
                    StartAccept(true);
                }
            }

            public bool IsBoundToCompletionPort
            {
                get { return this._isBoundToCompletionPort; }
            }

            static void OnStartAccept(object state)
            {
                PendingAccept pendingAccept = (PendingAccept)state;
                pendingAccept.StartAccept(false);
            }

            Exception CreatePipeAcceptFailedException(int errorCode)
            {
                Exception innerException = new PipeException(string.Format(SRServiceModel.PipeAcceptFailed,
                    PipeError.GetErrorString(errorCode)), errorCode);
                return new CommunicationException(innerException.Message, innerException);
            }

            [SecuritySafeCritical]
            unsafe void StartAccept(bool synchronous)
            {
                Exception completionException = null;
                bool completeSelf = false;
#pragma warning disable CS1634 // Expected 'disable' or 'restore' after #pragma warning
                try
                {
                    try
                    {
                        this._overlapped.StartAsyncOperation(null, _onAcceptComplete, this._isBoundToCompletionPort);
                        while (true)
                        {
                            if (UnsafeNativeMethods.ConnectNamedPipe(_pipeHandle, _overlapped.NativeOverlapped) == 0)
                            {
                                int error = Marshal.GetLastWin32Error();
                                switch (error)
                                {
                                    case UnsafeNativeMethods.ERROR_NO_DATA:
                                        if (UnsafeNativeMethods.DisconnectNamedPipe(_pipeHandle) != 0)
                                        {
                                            continue;
                                        }
                                        else
                                        {
                                            completeSelf = true;
                                            throw DiagnosticUtility.ExceptionUtility.ThrowHelperError(CreatePipeAcceptFailedException(error));
                                        }
                                    case UnsafeNativeMethods.ERROR_PIPE_CONNECTED:
                                        completeSelf = true;
                                        break;
                                    case UnsafeNativeMethods.ERROR_IO_PENDING:
                                        break;
                                    default:
                                        completeSelf = true;
                                        throw DiagnosticUtility.ExceptionUtility.ThrowHelperError(CreatePipeAcceptFailedException(error));
                                }
                            }
                            else
                            {
                                completeSelf = true;
                            }

                            break;
                        }
                    }
                    catch (ObjectDisposedException exception)
                    {
                        // A race with Abort can cause PipeHandle to throw this.
                        Fx.Assert(this._result == null, "Got an ObjectDisposedException but not an Abort!");
                        DiagnosticUtility.TraceHandledException(exception, TraceEventType.Information);
                        completeSelf = true;
                    }
                    finally
                    {
                        if (completeSelf)
                        {
                            this._overlapped.CancelAsyncOperation();
                            this._overlapped.Free();
                        }
                    }
                }
#pragma warning suppress 56500 // elliotw, transferring exception to another thread
                catch (Exception e)
                {
                    if (Fx.IsFatal(e))
                    {
                        throw;
                    }

                    completeSelf = true;
                    completionException = e;
                }
#pragma warning restore CS1634 // Expected 'disable' or 'restore' after #pragma warning
                if (completeSelf)
                {
                    if (!synchronous)
                    {
                        this._listener.RemovePendingAccept(this);
                    }
                    base.Complete(synchronous, completionException);
                }
            }

            // Must be called in PipeConnectionListener's lock.
            public void Abort()
            {
                this._result = null; // we need to return null after an abort
                _pipeHandle.Close();
            }

            public PipeHandle End()
            {
                AsyncResult.End<PendingAccept>(this);
                return this._result;
            }

            [SecuritySafeCritical]
            unsafe void OnAcceptComplete(bool haveResult, int error, int numBytes)
            {
                this._listener.RemovePendingAccept(this);

                if (!haveResult)
                {
                    // No race with Abort here since Abort can't be called once RemovePendingAccept happens.
                    if (this._result != null && UnsafeNativeMethods.GetOverlappedResult(this._pipeHandle.DangerousGetHandle(),
                        this._overlapped.NativeOverlapped, out numBytes, 0) == 0)
                    {
                        error = Marshal.GetLastWin32Error();
                    }
                    else
                    {
                        error = 0;
                    }
                }

                this._overlapped.Free();

                if (error != 0)
                {
                    this._pipeHandle.Close();
                    base.Complete(false, CreatePipeAcceptFailedException(error));
                }
                else
                {
                    base.Complete(false);
                }
            }
        }
    }

    static class SecurityDescriptorHelper
    {
        static byte[] s_worldCreatorOwnerWithReadAndWriteDescriptorDenyNetwork;
        static byte[] s_worldCreatorOwnerWithReadDescriptorDenyNetwork;

        static SecurityDescriptorHelper()
        {
            s_worldCreatorOwnerWithReadAndWriteDescriptorDenyNetwork = FromSecurityIdentifiersFull(null, UnsafeNativeMethods.GENERIC_READ | UnsafeNativeMethods.GENERIC_WRITE);
            s_worldCreatorOwnerWithReadDescriptorDenyNetwork = FromSecurityIdentifiersFull(null, UnsafeNativeMethods.GENERIC_READ);
        }

        internal static byte[] FromSecurityIdentifiers(List<SecurityIdentifier> allowedSids, int accessRights)
        {
            if (allowedSids == null)
            {
                if (accessRights == (UnsafeNativeMethods.GENERIC_READ | UnsafeNativeMethods.GENERIC_WRITE))
                {
                    return s_worldCreatorOwnerWithReadAndWriteDescriptorDenyNetwork;
                }

                if (accessRights == UnsafeNativeMethods.GENERIC_READ)
                {
                    return s_worldCreatorOwnerWithReadDescriptorDenyNetwork;
                }
            }

            return FromSecurityIdentifiersFull(allowedSids, accessRights);
        }

        static byte[] FromSecurityIdentifiersFull(List<SecurityIdentifier> allowedSids, int accessRights)
        {
            int capacity = allowedSids == null ? 3 : 2 + allowedSids.Count;
            DiscretionaryAcl dacl = new DiscretionaryAcl(false, false, capacity);

            // add deny ACE first so that we don't get short circuited
            dacl.AddAccess(AccessControlType.Deny, new SecurityIdentifier(WellKnownSidType.NetworkSid, null),
                UnsafeNativeMethods.GENERIC_ALL, InheritanceFlags.None, PropagationFlags.None);

            // clients get different rights, since they shouldn't be able to listen
            int clientAccessRights = GenerateClientAccessRights(accessRights);

            if (allowedSids == null)
            {
                dacl.AddAccess(AccessControlType.Allow, new SecurityIdentifier(WellKnownSidType.WorldSid, null),
                    clientAccessRights, InheritanceFlags.None, PropagationFlags.None);
            }
            else
>>>>>>> bd0ea6e6
            {
                lock (_writeLock)
                {
                    ExitWritingState();
                }
            }
<<<<<<< HEAD
        }

        private void ValidateEnterReadingState(bool checkEOF)
        {
            Fx.Assert(Monitor.IsEntered(_readLock), "_readLock must be entered");
            if (checkEOF)
=======

            dacl.AddAccess(AccessControlType.Allow, GetProcessLogonSid(), accessRights, InheritanceFlags.None, PropagationFlags.None);

            if (AppContainerInfo.IsRunningInAppContainer)
            {
                // NamedPipeBinding requires dacl with current AppContainer SID
                // to setup multiple NamedPipes in the BeginAccept loop.                
                dacl.AddAccess(
                            AccessControlType.Allow,
                            AppContainerInfo.GetCurrentAppContainerSid(),
                            accessRights,
                            InheritanceFlags.None,
                            PropagationFlags.None);
            }

            CommonSecurityDescriptor securityDescriptor =
                new CommonSecurityDescriptor(false, false, ControlFlags.None, null, null, null, dacl);
            byte[] binarySecurityDescriptor = new byte[securityDescriptor.BinaryLength];
            securityDescriptor.GetBinaryForm(binarySecurityDescriptor, 0);
            return binarySecurityDescriptor;
        }

        // Security: We cannot grant rights for FILE_CREATE_PIPE_INSTANCE to clients, otherwise other apps can intercept server side pipes.
        // FILE_CREATE_PIPE_INSTANCE is granted in 2 ways, via GENERIC_WRITE or directly specified. Remove both.
        static int GenerateClientAccessRights(int accessRights)
        {
            int everyoneAccessRights = accessRights;

            if ((everyoneAccessRights & UnsafeNativeMethods.GENERIC_WRITE) != 0)
            {
                everyoneAccessRights &= ~UnsafeNativeMethods.GENERIC_WRITE;

                // Since GENERIC_WRITE grants the permissions to write to a file, we need to add it back.
                const int clientWriteAccess = UnsafeNativeMethods.FILE_WRITE_ATTRIBUTES | UnsafeNativeMethods.FILE_WRITE_DATA | UnsafeNativeMethods.FILE_WRITE_EA;
                everyoneAccessRights |= clientWriteAccess;
            }

            // Future proofing: FILE_CREATE_PIPE_INSTANCE isn't used currently but we need to ensure it is not granted.
            everyoneAccessRights &= ~UnsafeNativeMethods.FILE_CREATE_PIPE_INSTANCE;

            return everyoneAccessRights;
        }

        // The logon sid is generated on process start up so it is unique to this process.
        static SecurityIdentifier GetProcessLogonSid()
        {
            int pid = Process.GetCurrentProcess().Id;
            return System.ServiceModel.Activation.Utility.GetLogonSidForPid(pid);
        }
    }

    unsafe class PipeSharedMemory : IDisposable
    {
        internal const string PipePrefix = @"\\.\pipe\";
        internal const string PipeLocalPrefix = @"\\.\pipe\Local\";
        SafeFileMappingHandle _fileMapping;
        string _pipeName;
        string _pipeNameGuidPart;
        Uri _pipeUri;

        PipeSharedMemory(SafeFileMappingHandle fileMapping, Uri pipeUri)
            : this(fileMapping, pipeUri, null)
        {
        }

        PipeSharedMemory(SafeFileMappingHandle fileMapping, Uri pipeUri, string pipeName)
        {
            this._pipeName = pipeName;
            this._fileMapping = fileMapping;
            this._pipeUri = pipeUri;
        }

        public static PipeSharedMemory Create(List<SecurityIdentifier> allowedSids, Uri pipeUri, string sharedMemoryName)
        {
            PipeSharedMemory result;
            if (TryCreate(allowedSids, pipeUri, sharedMemoryName, out result))
            {
                return result;
            }
            else
            {
                throw DiagnosticUtility.ExceptionUtility.ThrowHelperError(CreatePipeNameInUseException(UnsafeNativeMethods.ERROR_ACCESS_DENIED, pipeUri));
            }
        }

        [SecuritySafeCritical]
        public unsafe static bool TryCreate(List<SecurityIdentifier> allowedSids, Uri pipeUri, string sharedMemoryName, out PipeSharedMemory result)
        {
            Guid pipeGuid = Guid.NewGuid();
            string pipeName = BuildPipeName(pipeGuid.ToString());
            byte[] binarySecurityDescriptor;
            try
            {
                binarySecurityDescriptor = SecurityDescriptorHelper.FromSecurityIdentifiers(allowedSids, UnsafeNativeMethods.GENERIC_READ);
            }
            catch (Win32Exception e)
            {
                // While Win32exceptions are not expected, if they do occur we need to obey the pipe/communication exception model.
                Exception innerException = new PipeException(e.Message, e);
                throw DiagnosticUtility.ExceptionUtility.ThrowHelperError(new CommunicationException(innerException.Message, innerException));
            }

            SafeFileMappingHandle fileMapping;
            int error;
            result = null;
            fixed (byte* pinnedSecurityDescriptor = binarySecurityDescriptor)
            {
                UnsafeNativeMethods.SECURITY_ATTRIBUTES securityAttributes = new UnsafeNativeMethods.SECURITY_ATTRIBUTES();
                securityAttributes._lpSecurityDescriptor = (IntPtr)pinnedSecurityDescriptor;

                fileMapping = UnsafeNativeMethods.CreateFileMapping((IntPtr)(-1), securityAttributes,
                    UnsafeNativeMethods.PAGE_READWRITE, 0, sizeof(SharedMemoryContents), sharedMemoryName);
                error = Marshal.GetLastWin32Error();
            }

            if (fileMapping.IsInvalid)
>>>>>>> bd0ea6e6
            {
                if (_closeState == CloseState.Closing)
                {
<<<<<<< HEAD
                    throw DiagnosticUtility.ExceptionUtility.ThrowHelper(new PipeException(SRServiceModel.PipeAlreadyClosing), ExceptionEventType);
=======
                    Exception innerException = new PipeException(string.Format(SRServiceModel.PipeNameCantBeReserved,
                        pipeUri.AbsoluteUri, PipeError.GetErrorString(error)), error);
                    throw DiagnosticUtility.ExceptionUtility.ThrowHelperError(innerException);
>>>>>>> bd0ea6e6
                }
            }

            if (_inReadingState)
            {
                throw DiagnosticUtility.ExceptionUtility.ThrowHelper(new PipeException(SRServiceModel.PipeReadPending), ExceptionEventType);
            }

<<<<<<< HEAD
            if (_closeState == CloseState.PipeClosed)
=======
                return true;
            }
            finally
>>>>>>> bd0ea6e6
            {
                throw DiagnosticUtility.ExceptionUtility.ThrowHelper(new PipeException(SRServiceModel.PipeClosed), ExceptionEventType);
            }
        }

        private void ValidateEnterWritingState(bool checkShutdown)
        {
            Fx.Assert(Monitor.IsEntered(_writeLock), "_writeLock must be entered");
            if (checkShutdown)
            {
                if (_isShutdownWritten)
                {
                    throw DiagnosticUtility.ExceptionUtility.ThrowHelper(new PipeException(SRServiceModel.PipeAlreadyShuttingDown), ExceptionEventType);
                }

<<<<<<< HEAD
                if (_closeState == CloseState.Closing)
=======
                throw DiagnosticUtility.ExceptionUtility.ThrowHelperError(CreatePipeNameCannotBeAccessedException(error, pipeUri));
            }
            return new PipeSharedMemory(fileMapping, pipeUri);
        }

        public void Dispose()
        {
            if (_fileMapping != null)
            {
                _fileMapping.Close();
                _fileMapping = null;
            }
        }

        public string PipeName
        {
            [SecuritySafeCritical]
            get
            {
                if (_pipeName == null)
>>>>>>> bd0ea6e6
                {
                    throw DiagnosticUtility.ExceptionUtility.ThrowHelper(new PipeException(SRServiceModel.PipeAlreadyClosing), ExceptionEventType);
                }
            }

<<<<<<< HEAD
            if (_inWritingState)
=======
            return null;
        }

        [SecuritySafeCritical]
        void InitializeContents(Guid pipeGuid)
        {
            SafeViewOfFileHandle view = GetView(true);
            try
            {
                SharedMemoryContents* contents = (SharedMemoryContents*)view.DangerousGetHandle();
                contents->pipeGuid = pipeGuid;
                Thread.MemoryBarrier();
                contents->isInitialized = true;
            }
            finally
>>>>>>> bd0ea6e6
            {
                throw DiagnosticUtility.ExceptionUtility.ThrowHelper(new PipeException(SRServiceModel.PipeWritePending), ExceptionEventType);
            }
<<<<<<< HEAD

            if (_closeState == CloseState.PipeClosed)
=======
        }

        public static Exception CreatePipeNameInUseException(int error, Uri pipeUri)
        {
            Exception innerException = new PipeException(string.Format(SRServiceModel.PipeNameInUse, pipeUri.AbsoluteUri), error);
            throw innerException;
        }

        static Exception CreatePipeNameCannotBeAccessedException(int error, Uri pipeUri)
        {
            Exception innerException = new PipeException(string.Format(SRServiceModel.PipeNameCanNotBeAccessed, PipeError.GetErrorString(error)), error);
            throw innerException;
        }

        SafeViewOfFileHandle GetView(bool writable)
        {
            SafeViewOfFileHandle handle = UnsafeNativeMethods.MapViewOfFile(_fileMapping,
                writable ? UnsafeNativeMethods.FILE_MAP_WRITE : UnsafeNativeMethods.FILE_MAP_READ,
                0, 0, (IntPtr)sizeof(SharedMemoryContents));
            if (handle.IsInvalid)
>>>>>>> bd0ea6e6
            {
                throw DiagnosticUtility.ExceptionUtility.ThrowHelper(new PipeException(SRServiceModel.PipeClosed), ExceptionEventType);
            }
        }

        internal static void ValidateBufferBounds(ReadOnlyMemory<byte> buffer)
        {
            if (buffer.IsEmpty)
            {
                throw DiagnosticUtility.ExceptionUtility.ThrowHelperArgumentNull(nameof(buffer));
            }
        }


        public void Close(TimeSpan timeout, bool asyncAndLinger)
        {
            CloseAsync(timeout).GetAwaiter().GetResult();
        }

<<<<<<< HEAD
        AsyncCompletionResult IConnection.BeginWrite(byte[] buffer, int offset, int size, bool immediate, TimeSpan timeout, Action<object> callback, object state) => throw new NotImplementedException();
        public void EndWrite()
        {
=======
        static HashAlgorithm GetHashAlgorithm()
        {
            return new SHA256Managed();
        }
>>>>>>> bd0ea6e6

        }
        void IConnection.Write(byte[] buffer, int offset, int size, bool immediate, TimeSpan timeout) => throw new NotImplementedException();
        void IConnection.Write(byte[] buffer, int offset, int size, bool immediate, TimeSpan timeout, BufferManager bufferManager) => throw new NotImplementedException();
        int IConnection.Read(byte[] buffer, int offset, int size, TimeSpan timeout) => throw new NotImplementedException();
        AsyncCompletionResult IConnection.BeginRead(int offset, int size, TimeSpan timeout, Action<object> callback, object state) => throw new NotImplementedException();
       public  int EndRead()
        {
            return _asyncBytesRead;
        }
  

        private enum CloseState
        {
<<<<<<< HEAD
            Open,
            Closing,
            PipeClosed,
=======
            if (uri.Scheme != Uri.UriSchemeNetPipe)
                throw DiagnosticUtility.ExceptionUtility.ThrowHelperArgument("uri", "SRServiceModel.PipeUriSchemeWrong");
>>>>>>> bd0ea6e6
        }

        private enum TransferOperation
        {
<<<<<<< HEAD
            Write,
            Read,
            Undefined,
=======
            StringBuilder stringBuilder = new StringBuilder(512);
            if (UnsafeNativeMethods.FormatMessage(UnsafeNativeMethods.FORMAT_MESSAGE_IGNORE_INSERTS |
                UnsafeNativeMethods.FORMAT_MESSAGE_FROM_SYSTEM | UnsafeNativeMethods.FORMAT_MESSAGE_ARGUMENT_ARRAY,
                IntPtr.Zero, error, CultureInfo.CurrentCulture.LCID, stringBuilder, stringBuilder.Capacity, IntPtr.Zero) != 0)
            {
                stringBuilder = stringBuilder.Replace("\n", "");
                stringBuilder = stringBuilder.Replace("\r", "");
                return string.Format(
                    SRServiceModel.PipeKnownWin32Error,
                    stringBuilder.ToString(),
                    error.ToString(CultureInfo.InvariantCulture),
                    Convert.ToString(error, 16));
            }
            else
            {
                return string.Format(
                    SRServiceModel.PipeUnknownWin32Error,
                    error.ToString(CultureInfo.InvariantCulture),
                    Convert.ToString(error, 16));
            }
>>>>>>> bd0ea6e6
        }
    }
}<|MERGE_RESOLUTION|>--- conflicted
+++ resolved
@@ -2,39 +2,142 @@
 // The .NET Foundation licenses this file to you under the MIT license.
 // See the LICENSE file in the project root for more information.
 
-using System.Collections.Generic;
-using System.ComponentModel;
 using System.Diagnostics;
-using System.Diagnostics.CodeAnalysis;
-using System.Globalization;
 using System.IO;
-<<<<<<< HEAD
 using System.IO.Pipes;
 using System.Runtime;
 using System.ServiceModel.Diagnostics;
-=======
-using System.Net;
-using System.Runtime;
-using System.Runtime.Diagnostics;
-using System.Runtime.InteropServices;
-using System.Runtime.Versioning;
-using System.Security;
-using System.Security.AccessControl;
-using System.Security.Cryptography;
-using System.Security.Principal;
-using System.Text;
->>>>>>> bd0ea6e6
 using System.Threading;
 using System.Threading.Tasks;
 using Microsoft.Tools.ServiceModel.Svcutil.FrameworkFork.System.ServiceModel.Resources;
 
 namespace System.ServiceModel.Channels
 {
-<<<<<<< HEAD
     internal sealed class PipeConnection : IConnection
-=======
+    using System.Runtime.InteropServices;
+    using System.Runtime.Versioning;
+    using System.Security.AccessControl;
+    using System.ComponentModel;
+    using System.Security;
+    using System.Security.Cryptography;
+    using System.Security.Permissions;
+    using System.Security.Principal;
+    using System.ServiceModel;
+    //using System.ServiceModel.Activation;
+    using System.ServiceModel.Diagnostics;
+    //using System.ServiceModel.Diagnostics.Application;
+    using System.ServiceModel.Security;
+    using System.Text;
+    using System.Threading;
+    //using SafeCloseHandle = System.ServiceModel.Activation.SafeCloseHandle;
+    using Microsoft.Xml;
+    using MS.Internal.Xml.XPath;
+    using static System.ServiceModel.Channels.SingletonMessageDecoder;
+    using System.Drawing;
+    using System.Runtime.InteropServices.ComTypes;
+
     sealed class PipeConnection : IConnection
->>>>>>> bd0ea6e6
+    using System.Runtime.InteropServices;
+    using System.Runtime.Versioning;
+    using System.Security.AccessControl;
+    using System.ComponentModel;
+    using System.Security;
+    using System.Security.Cryptography;
+    using System.Security.Permissions;
+    using System.Security.Principal;
+    using System.ServiceModel;
+    //using System.ServiceModel.Activation;
+    using System.ServiceModel.Diagnostics;
+    //using System.ServiceModel.Diagnostics.Application;
+    using System.ServiceModel.Security;
+    using System.Text;
+    using System.Threading;
+    //using SafeCloseHandle = System.ServiceModel.Activation.SafeCloseHandle;
+    using Microsoft.Xml;
+    using MS.Internal.Xml.XPath;
+    using static System.ServiceModel.Channels.SingletonMessageDecoder;
+    using System.Drawing;
+    using System.Runtime.InteropServices.ComTypes;
+
+    sealed class PipeConnection : IConnection
+    using System.Runtime.InteropServices;
+    using System.Runtime.Versioning;
+    using System.Security.AccessControl;
+    using System.ComponentModel;
+    using System.Security;
+    using System.Security.Cryptography;
+    using System.Security.Permissions;
+    using System.Security.Principal;
+    using System.ServiceModel;
+    //using System.ServiceModel.Activation;
+    using System.ServiceModel.Diagnostics;
+    //using System.ServiceModel.Diagnostics.Application;
+    using System.ServiceModel.Security;
+    using System.Text;
+    using System.Threading;
+    //using SafeCloseHandle = System.ServiceModel.Activation.SafeCloseHandle;
+    using Microsoft.Xml;
+    using MS.Internal.Xml.XPath;
+    using static System.ServiceModel.Channels.SingletonMessageDecoder;
+    using System.Drawing;
+    using System.Runtime.InteropServices.ComTypes;
+
+    sealed class PipeConnection : IConnection
+    using System.Runtime.InteropServices;
+    using System.Runtime.Versioning;
+    using System.Security.AccessControl;
+    //using SafeCloseHandle = System.ServiceModel.Activation.SafeCloseHandle;
+    using Microsoft.Xml;
+    using MS.Internal.Xml.XPath;
+    using static System.ServiceModel.Channels.SingletonMessageDecoder;
+    using System.Drawing;
+    using System.Runtime.InteropServices.ComTypes;
+
+    sealed class PipeConnection : IConnection
+    using System.Runtime.InteropServices;
+    using System.Runtime.Versioning;
+    using System.Security.AccessControl;
+    using System.ComponentModel;
+    using System.Security;
+    using System.Security.Cryptography;
+    using System.Security.Permissions;
+    using System.Security.Principal;
+    using System.ServiceModel;
+    //using System.ServiceModel.Activation;
+    using System.ServiceModel.Diagnostics;
+    //using System.ServiceModel.Diagnostics.Application;
+    using System.ServiceModel.Security;
+    using System.Text;
+    using System.Threading;
+    //using SafeCloseHandle = System.ServiceModel.Activation.SafeCloseHandle;
+    using Microsoft.Xml;
+    using MS.Internal.Xml.XPath;
+    using static System.ServiceModel.Channels.SingletonMessageDecoder;
+    using System.Drawing;
+    using System.Runtime.InteropServices.ComTypes;
+
+    sealed class PipeConnection : IConnection
+    using System.Runtime.InteropServices;
+    using System.Runtime.Versioning;
+    using System.Security.AccessControl;
+    using System.ComponentModel;
+    using System.Security;
+    using System.Security.Cryptography;
+    using System.Security.Permissions;
+        public async ValueTask<int> ReadAsync(Memory<byte> buffer, TimeSpan timeout)
+    using System.ServiceModel.Diagnostics;
+    //using System.ServiceModel.Diagnostics.Application;
+    using System.ServiceModel.Security;
+    using System.Text;
+    using System.Threading;
+    //using SafeCloseHandle = System.ServiceModel.Activation.SafeCloseHandle;
+    using Microsoft.Xml;
+    using MS.Internal.Xml.XPath;
+    using static System.ServiceModel.Channels.SingletonMessageDecoder;
+    using System.Drawing;
+    using System.Runtime.InteropServices.ComTypes;
+
+    sealed class PipeConnection : IConnection
     {
         // common state
         private readonly NamedPipeClientStream _pipe;
@@ -69,19 +172,9 @@
             this._asyncReadBuffer = DiagnosticUtility.Utility.AllocateByteArray(connectionBufferSize);
             _pipe = namedPipeClient;
             _closeState = CloseState.Open;
-            _exceptionEventType = TraceEventType.Error;
-            _connectionBufferSize = connectionBufferSize;
-            _atEOFTask = new TaskCompletionSource<bool>();
-        }
-
-        public int ConnectionBufferSize
-        {
-            get
-            {
-                return _connectionBufferSize;
-            }
-        }
-
+        public async ValueTask WriteAsync(ReadOnlyMemory<byte> buffer, bool immediate, TimeSpan timeout)
+        {
+            ValidateBufferBounds(buffer);
         private static byte[] ZeroBuffer
         {
             get
@@ -95,48 +188,21 @@
             get { return _exceptionEventType; }
             set { _exceptionEventType = value; }
         }
-
-        public byte[] AsyncReadBuffer
-        {
-<<<<<<< HEAD
-            get { return _asyncReadBuffer; }
-=======
-            PipeConnection thisPtr = (PipeConnection)state;
-            thisPtr.Abort(string.Format(SRServiceModel.PipeConnectionAbortedReadTimedOut, thisPtr._readTimeout), TransferOperation.Read);
->>>>>>> bd0ea6e6
-        }
-
-        public int AsyncReadBufferSize
-        {
-<<<<<<< HEAD
-            get { return _connectionBufferSize; }
-=======
-            PipeConnection thisPtr = (PipeConnection)state;
-            thisPtr.Abort(string.Format(SRServiceModel.PipeConnectionAbortedWriteTimedOut, thisPtr._writeTimeout), TransferOperation.Write);
->>>>>>> bd0ea6e6
-        }
-       
-
-        public void Abort()
-        {
-            Abort(null, TransferOperation.Undefined);
-        }
-
-        private void Abort(string timeoutErrorString, TransferOperation transferOperation)
-        {
-            ClosePipe(true, timeoutErrorString, transferOperation);
-        }
-
-        private Exception ConvertPipeException(PipeException pipeException, TransferOperation transferOperation)
-        {
-            return ConvertPipeException(pipeException.Message, pipeException, transferOperation);
-        }
-
-        private Exception ConvertPipeException(string exceptionMessage, PipeException pipeException, TransferOperation transferOperation)
-        {
+                if (_closeState == CloseState.PipeClosed)
+                {
+                    throw DiagnosticUtility.ExceptionUtility.ThrowHelperError(CreatePipeClosedException(TransferOperation.Write));
+                }
+            }
+            catch(OperationCanceledException)
+            {
+                Abort(string.Format(SRServiceModel.PipeConnectionAbortedWriteTimedOut, timeout), TransferOperation.Write);
+                throw;
+            }
+            finally
+            {
+                lock (_writeLock)
             if (_timeoutErrorString != null)
-            {
-                if (transferOperation == _timeoutErrorTransferOperation)
+                    ExitWritingState();
                 {
                     return new TimeoutException(_timeoutErrorString, pipeException);
                 }
@@ -155,18 +221,12 @@
             }
         }
 
-<<<<<<< HEAD
-        public async ValueTask<int> ReadAsync(Memory<byte> buffer, TimeSpan timeout)
-=======
-        [SecuritySafeCritical]
+        //[PermissionSet(SecurityAction.Demand, Unrestricted = true), SecuritySafeCritical]
         unsafe AsyncCompletionResult IConnection.BeginRead(int offset, int size, TimeSpan timeout,
-            Action<object> callback, object state)
->>>>>>> bd0ea6e6
-        {
-            ValidateBufferBounds(buffer);
-            TimeoutHelper timeoutHelper = new TimeoutHelper(timeout);
-            var cancellationToken = await timeoutHelper.GetCancellationTokenAsync();
-
+            /*WaitCallback callback */Action<object> callback, object state)
+        {
+                            throw DiagnosticUtility.ExceptionUtility.ThrowHelper(
+                                new PipeException(SRServiceModel.PipeCantCloseWithPendingWrite), ExceptionEventType);
             lock (_readLock)
             {
                 ValidateEnterReadingState(true);
@@ -204,24 +264,26 @@
             {
                 lock (_readLock)
                 {
-<<<<<<< HEAD
                     ExitReadingState();
                 }
             }
         }
 
-        public async ValueTask WriteAsync(ReadOnlyMemory<byte> buffer, bool immediate, TimeSpan timeout)
-=======
-                    throw DiagnosticUtility.ExceptionUtility.ThrowHelper(ConvertPipeException(e, TransferOperation.Read), ExceptionEventType);
-                }
-            }
-        }
-
-        [SecuritySafeCritical]
-        unsafe AsyncCompletionResult IConnection.BeginWrite(byte[] buffer, int offset, int size, bool immediate, System.TimeSpan timeout, System.Action<object> callback, object state)
->>>>>>> bd0ea6e6
-        {
-            ValidateBufferBounds(buffer);
+                    return this._isReadOutstanding ? AsyncCompletionResult.Queued : AsyncCompletionResult.Completed;
+                }
+                catch (PipeException e)
+                if (shouldWriteEOF)
+                {
+                    try
+                    {
+                        await WaitForWriteZero(writeValueTask, timeout, true);
+                    }
+                    catch (TimeoutException e)
+                    {
+                        throw DiagnosticUtility.ExceptionUtility.ThrowHelper(
+                            new TimeoutException(SRServiceModel.PipeShutdownWriteError, e), ExceptionEventType);
+                    }
+        {
             TimeoutHelper timeoutHelper = new TimeoutHelper(timeout);
             var cancellationToken = await timeoutHelper.GetCancellationTokenAsync();
 
@@ -232,23 +294,16 @@
             }
 
             try
-            {
-<<<<<<< HEAD
-                await _pipe.WriteAsync(buffer, cancellationToken);
-=======
-                try
-                {
-                    ValidateEnterWritingState(true);
-
+                        throw DiagnosticUtility.ExceptionUtility.ThrowHelper(
+                            new TimeoutException(SRServiceModel.PipeShutdownReadError, e), ExceptionEventType);
                     if (this._isWriteOutstanding)
                     {
                         throw Fx.AssertAndThrow("Write I/O already pending when BeginWrite called.");
                     }
 
                     try
-                    {
-                        this._writeTimeout = timeout;
-                        this.WriteTimer.Set(timeoutHelper.RemainingTime());
+                        throw DiagnosticUtility.ExceptionUtility.ThrowHelper(
+                            new TimeoutException(SRServiceModel.PipeShutdownReadError), ExceptionEventType);
 
                         this._asyncBytesToWrite = size;
                         this._asyncWriteException = null;
@@ -288,38 +343,23 @@
                             out bytesWritten);
                         if (writeException == null && bytesWritten != size)
                         {
-                            writeException = new PipeException(string.Format(SRServiceModel.PipeWriteIncomplete));
-                        }
+                throw DiagnosticUtility.ExceptionUtility.ThrowHelper(
+                    new TimeoutException(SRServiceModel.PipeCloseFailed, e), ExceptionEventType);
                         if (writeException != null)
                         {
                             throw DiagnosticUtility.ExceptionUtility.ThrowHelperError(writeException);
-                        }
-                    }
-                    else
+                throw DiagnosticUtility.ExceptionUtility.ThrowHelper(
+                    ConvertPipeException(SRServiceModel.PipeCloseFailed, e, TransferOperation.Undefined), ExceptionEventType);
                     {
                         EnterWritingState();
                     }
->>>>>>> bd0ea6e6
-
-                if (_closeState == CloseState.PipeClosed)
-                {
-                    throw DiagnosticUtility.ExceptionUtility.ThrowHelperError(CreatePipeClosedException(TransferOperation.Write));
-                }
-            }
-            catch(OperationCanceledException)
-            {
-                Abort(string.Format(SRServiceModel.PipeConnectionAbortedWriteTimedOut, timeout), TransferOperation.Write);
-                throw;
-            }
-            finally
-            {
-                lock (_writeLock)
-                {
-<<<<<<< HEAD
-                    ExitWritingState();
-=======
-                    throw DiagnosticUtility.ExceptionUtility.ThrowHelper(ConvertPipeException(e, TransferOperation.Write), ExceptionEventType);
->>>>>>> bd0ea6e6
+
+                    return this._isWriteOutstanding ? AsyncCompletionResult.Queued : AsyncCompletionResult.Completed;
+                }
+                catch (PipeException e)
+                {
+                    //throw DiagnosticUtility.ExceptionUtility.ThrowHelper(ConvertPipeException(e, TransferOperation.Write), ExceptionEventType);
+                    throw e;
                 }
             }
         }
@@ -331,197 +371,14 @@
             var cancellationToken = await timeoutHelper.GetCancellationTokenAsync();
 
             bool shouldClosePipe = false;
-            try
-            {
-                bool shouldReadEOF = false;
-                bool shouldWriteEOF = false;
-
-                lock (_readLock)
-                {
-                    lock (_writeLock)
-                    {
-                        if (!_isShutdownWritten && _inWritingState)
-                        {
-                            throw DiagnosticUtility.ExceptionUtility.ThrowHelper(
-<<<<<<< HEAD
-                                new PipeException(SRServiceModel.PipeCantCloseWithPendingWrite), ExceptionEventType);
-=======
-                                new PipeException(string.Format(SRServiceModel.PipeCantCloseWithPendingWrite)), ExceptionEventType);
->>>>>>> bd0ea6e6
-                        }
-
-                        if (_closeState == CloseState.Closing || _closeState == CloseState.PipeClosed)
-                        {
-                            // already closing or closed, so just return
-                            return;
-                        }
-
-                        _closeState = CloseState.Closing;
-
-                        shouldClosePipe = true;
-
-                        if (!_isAtEOF)
-                        {
-                            if (_inReadingState)
-                            {
-                                existingReadIsPending = true;
-                            }
-                            else
-                            {
-                                shouldReadEOF = true;
-                            }
-                        }
-
-                        if (!_isShutdownWritten)
-                        {
-                            shouldWriteEOF = true;
-                            _isShutdownWritten = true;
-                        }
-                    }
-                }
-
-                ValueTask writeValueTask = default;
-                ValueTask<int> readValueTask = default;
-                if (shouldWriteEOF)
-                {
-                    writeValueTask = StartWriteZeroAsync(cancellationToken);
-                }
-
-                if (shouldReadEOF)
-                {
-                    readValueTask = StartReadZeroAsync(cancellationToken);
-                }
-
-                // wait for shutdown write to complete
-                if (shouldWriteEOF)
-                {
-<<<<<<< HEAD
-                    try
-                    {
-                        await WaitForWriteZero(writeValueTask, timeout, true);
-                    }
-                    catch (TimeoutException e)
-                    {
-                        throw DiagnosticUtility.ExceptionUtility.ThrowHelper(
-                            new TimeoutException(SRServiceModel.PipeShutdownWriteError, e), ExceptionEventType);
-                    }
-=======
-                    throw DiagnosticUtility.ExceptionUtility.ThrowHelper(
-                        new TimeoutException(string.Format(SRServiceModel.PipeShutdownWriteError), e), ExceptionEventType);
->>>>>>> bd0ea6e6
-                }
-
-                // ensure we have received EOF signal
-                if (shouldReadEOF)
-                {
-                    try
-                    {
-                        await WaitForReadZero(readValueTask, timeout, true);
-                    }
-                    catch (TimeoutException e)
-                    {
-                        throw DiagnosticUtility.ExceptionUtility.ThrowHelper(
-<<<<<<< HEAD
-                            new TimeoutException(SRServiceModel.PipeShutdownReadError, e), ExceptionEventType);
-=======
-                            new TimeoutException(string.Format(SRServiceModel.PipeShutdownReadError), e), ExceptionEventType);
->>>>>>> bd0ea6e6
-                    }
-                }
-                else if (existingReadIsPending)
-                {
-                    if (!await _atEOFTask.Task.AwaitWithTimeout(timeoutHelper.RemainingTime()))
-                    {
-                        throw DiagnosticUtility.ExceptionUtility.ThrowHelper(
-<<<<<<< HEAD
-                            new TimeoutException(SRServiceModel.PipeShutdownReadError), ExceptionEventType);
-=======
-                            new TimeoutException(string.Format(SRServiceModel.PipeShutdownReadError)), ExceptionEventType);
->>>>>>> bd0ea6e6
-                    }
-                }
-                // else we had already seen EOF.
-
-                // at this point, we may get exceptions if the other side closes the pipe first
-                try
-                {
-                    // write an ack for eof
-                    writeValueTask = StartWriteZeroAsync(cancellationToken);
-
-                    // read an ack for eof
-                    readValueTask = StartReadZeroAsync(cancellationToken);
-
-                    // wait for write to complete/fail
-                    await WaitForWriteZero(writeValueTask, timeout, false);
-
-                    // wait for read to complete/fail
-                    await WaitForReadZero(readValueTask, timeout, false);
-                }
-                catch (PipeException e)
-                {
-                    int errorCode = PipeError.GetErrorFromHResult(e.ErrorCode);
-                    if (!IsBrokenPipeError(errorCode))
-                    {
-                        throw;
-                    }
-                    DiagnosticUtility.TraceHandledException(e, TraceEventType.Information);
-                }
-                catch (CommunicationException e)
-                {
-                    DiagnosticUtility.TraceHandledException(e, TraceEventType.Information);
-                }
-                catch (TimeoutException e)
-                {
-                    DiagnosticUtility.TraceHandledException(e, TraceEventType.Information);
-                }
-            }
-            catch (TimeoutException e)
-            {
-                throw DiagnosticUtility.ExceptionUtility.ThrowHelper(
-<<<<<<< HEAD
-                    new TimeoutException(SRServiceModel.PipeCloseFailed, e), ExceptionEventType);
-=======
-                    new TimeoutException(string.Format(SRServiceModel.PipeCloseFailed), e), ExceptionEventType);
->>>>>>> bd0ea6e6
-            }
-            catch (PipeException e)
-            {
-                throw DiagnosticUtility.ExceptionUtility.ThrowHelper(
-<<<<<<< HEAD
-                    ConvertPipeException(SRServiceModel.PipeCloseFailed, e, TransferOperation.Undefined), ExceptionEventType);
-=======
-                    ConvertPipeException(string.Format(SRServiceModel.PipeCloseFailed), e, TransferOperation.Undefined), ExceptionEventType);
->>>>>>> bd0ea6e6
-            }
-            finally
-            {
-                if (shouldClosePipe)
-                {
-                    ClosePipe(false, null, TransferOperation.Undefined);
-                }
-            }
-        }
-
-        private void ClosePipe(bool abort, string timeoutErrorString, TransferOperation transferOperation)
-        {
-            lock (_readLock)
-            {
-                lock (_writeLock)
-                {
-                    if (_closeState == CloseState.PipeClosed)
-                    {
-                        return;
-                    }
-
-<<<<<<< HEAD
                     _timeoutErrorString = timeoutErrorString;
                     _timeoutErrorTransferOperation = transferOperation;
                     _aborted = abort;
                     _closeState = CloseState.PipeClosed;
                     _pipe.Close();
                     _atEOFTask.TrySetResult(true);
-                }
-            }
+                            {
+                                existingReadIsPending = true;
 
             if (abort)
             {
@@ -532,303 +389,63 @@
                 {
                     traceEventType = ExceptionEventType;
                 }
-
+                            _isShutdownWritten = true;
                 //if (DiagnosticUtility.ShouldTrace(traceEventType))
                 //{
                 //    TraceUtility.TraceEvent(traceEventType, TraceCode.PipeConnectionAbort, SR.TraceCodePipeConnectionAbort, this);
                 //}
-            }
-        }
-
-        private void EnterReadingState()
-=======
-                    this._timeoutErrorString = timeoutErrorString;
-                    this._timeoutErrorTransferOperation = transferOperation;
-                    this._aborted = abort;
-                    this._closeState = CloseState.HandleClosed;
-                    this._pipe.Close();
-                    this._readOverlapped.FreeOrDefer();
-                    this._writeOverlapped.FreeOrDefer();
-
-                    if (this._atEOFEvent != null)
-                    {
-                        this._atEOFEvent.Close();
-                    }
-
-                    // This should only do anything in the abort case.
-                    try
-                    {
-                        FinishPendingWrite(TimeSpan.Zero);
-                    }
-                    catch (TimeoutException exception)
-                    {
-                        DiagnosticUtility.TraceHandledException(exception, TraceEventType.Information);
-                    }
-                    catch (CommunicationException exception)
-                    {
-                        DiagnosticUtility.TraceHandledException(exception, TraceEventType.Information);
-                    }
-                }
-            }
-        }
-
-        public object GetCoreTransport()
-        {
-            return _pipe;
-        }
-
-        void EnsureBoundToCompletionPort()
-        {
-            // Both read and write locks must be acquired before doing this
-            if (!_isBoundToCompletionPort)
-            {
-                ThreadPool.BindHandle(this._pipe);
-                _isBoundToCompletionPort = true;
-            }
-        }
-
-        public int EndRead()
-        {
-            if (_asyncReadException != null)
-            {
-                Exception exceptionToThrow = _asyncReadException;
-                _asyncReadException = null;
-                throw DiagnosticUtility.ExceptionUtility.ThrowHelper(exceptionToThrow, ExceptionEventType);
-            }
-            return _asyncBytesRead;
-        }
-
-        public void EndWrite()
-        {
-            if (this._asyncWriteException != null)
-            {
-                Exception exceptionToThrow = this._asyncWriteException;
-                this._asyncWriteException = null;
-                throw DiagnosticUtility.ExceptionUtility.ThrowHelper(exceptionToThrow, ExceptionEventType);
-            }
-        }
-
-        void EnterReadingState()
->>>>>>> bd0ea6e6
-        {
-            Fx.Assert(Monitor.IsEntered(_readLock), "_readLock must be entered");
-            _inReadingState = true;
-        }
-
-        private void EnterWritingState()
-        {
-            Fx.Assert(Monitor.IsEntered(_writeLock), "_writeLock must be entered");
-            _inWritingState = true;
-        }
-
-        private void ExitReadingState()
-        {
-            Fx.Assert(Monitor.IsEntered(_readLock), "_readLock must be entered");
-            _inReadingState = false;
-        }
-
-        private void ExitWritingState()
-        {
-            Fx.Assert(Monitor.IsEntered(_writeLock), "_writeLock must be entered");
-            _inWritingState = false;
-        }
-
+                {
+                    DiagnosticUtility.TraceHandledException(e, TraceEventType.Information);
+                }
+            }
+            catch (TimeoutException e)
+            {
+                //throw DiagnosticUtility.ExceptionUtility.ThrowHelper(
+                //    new TimeoutException(SR.GetString(SR.PipeCloseFailed), e), ExceptionEventType);
+                throw e;
+            }
+            catch (PipeException e)
+            {
+                //throw DiagnosticUtility.ExceptionUtility.ThrowHelper(
+                //    ConvertPipeException(SR.GetString(SR.PipeCloseFailed), e, TransferOperation.Undefined), ExceptionEventType);
+                throw e;
+            }
+            finally
+            {
+                if (shouldClosePipe)
+                {
+                    ClosePipe(false, null, TransferOperation.Undefined);
+                }
+            }
+        }
+
+        private void ClosePipe(bool abort, string timeoutErrorString, TransferOperation transferOperation)
+        {
         private bool IsBrokenPipeError(int error)
-        {
-            return error == UnsafeNativeMethods.ERROR_NO_DATA ||
-                error == UnsafeNativeMethods.ERROR_BROKEN_PIPE;
-        }
-
-        private Exception CreatePipeClosedException(TransferOperation transferOperation)
-        {
+        //    }
+        //    try
+        //    {
+        //        // no need to close this handle, it's a pseudo handle. expected value is -1.
+        //        IntPtr sourceProcessHandle = ListenerUnsafeNativeMethods.GetCurrentProcess();
+        //        if (sourceProcessHandle == IntPtr.Zero)
+        //        {
             return ConvertPipeException(new PipeException(SRServiceModel.PipeClosed), transferOperation);
-        }
-
+        //                CreatePipeDuplicationFailedException(Marshal.GetLastWin32Error()), ExceptionEventType);
+        //        }
         private ValueTask<int> StartReadZeroAsync(CancellationToken token)
-        {
-            lock (_readLock)
-            {
+        //        if (!success)
+        //        {
+        //            throw DiagnosticUtility.ExceptionUtility.ThrowHelper(
                 ValidateEnterReadingState(false);
                 EnterReadingState();
                 return _pipe.ReadAsync(ZeroBuffer, token);
             }
         }
-
+                        {
         private ValueTask StartWriteZeroAsync(CancellationToken token)
         {
             lock (_writeLock)
             {
-                ValidateEnterWritingState(false);
-                EnterWritingState();
-                return _pipe.WriteAsync(ZeroBuffer, token);
-            }
-        }
-
-        private async ValueTask WaitForReadZero(ValueTask<int> readTask, TimeSpan timeout, bool traceExceptionsAsErrors)
-        {
-            bool success = false;
-            int bytesRead = -1;
-            try
-            {
-                bytesRead = await readTask;
-                success = true;
-            }
-            finally
-            {
-                lock (_readLock)
-                {
-                    try
-                    {
-                        if (success)
-                        {
-                            if (bytesRead != 0)
-                            {
-                                Exception exception = ConvertPipeException(new PipeException(SRServiceModel.PipeSignalExpected), TransferOperation.Read);
-                                TraceEventType traceEventType = TraceEventType.Information;
-                                if (traceExceptionsAsErrors)
-                                {
-                                    traceEventType = TraceEventType.Error;
-                                }
-                                throw DiagnosticUtility.ExceptionUtility.ThrowHelper(exception, traceEventType);
-                            }
-                        }
-                    }
-                    finally
-                    {
-                        ExitReadingState();
-                    }
-                }
-            }
-<<<<<<< HEAD
-=======
-            catch (PipeException e)
-            {
-                throw DiagnosticUtility.ExceptionUtility.ThrowHelper(ConvertPipeException(e, TransferOperation.Write), ExceptionEventType);
-            }
->>>>>>> bd0ea6e6
-        }
-
-        private async ValueTask WaitForWriteZero(ValueTask writeTask, TimeSpan timeout, bool traceExceptionsAsErrors)
-        {
-            try
-            {
-                await writeTask;
-            }
-            catch(Exception)
-            {
-                Abort(string.Format(SRServiceModel.PipeConnectionAbortedWriteTimedOut, timeout), TransferOperation.Write);
-
-                Exception timeoutException = new TimeoutException(string.Format(SRServiceModel.PipeWriteTimedOut, timeout));
-                TraceEventType traceEventType = TraceEventType.Information;
-                if (traceExceptionsAsErrors)
-                {
-                    traceEventType = TraceEventType.Error;
-                }
-
-                // This intentionally doesn't reset isWriteOutstanding, because technically it still is, and we need to not free the buffer.
-                throw DiagnosticUtility.ExceptionUtility.ThrowHelper(timeoutException, traceEventType);
-            }
-<<<<<<< HEAD
-            finally
-=======
-        }
-
-        bool IsBrokenPipeError(int error)
-        {
-            return error == UnsafeNativeMethods.ERROR_NO_DATA ||
-                error == UnsafeNativeMethods.ERROR_BROKEN_PIPE;
-        }
-
-        Exception CreatePipeClosedException(TransferOperation transferOperation)
-        {
-            return ConvertPipeException(new PipeException("SRServiceModel.PipeClosed"), transferOperation);
-        }
-
-        [SecuritySafeCritical]
-        unsafe void OnAsyncReadComplete(bool haveResult, int error, int numBytes)
-        {
-            Action<object> callback;
-            object state;
-
-            lock (_readLock)
-            {
-#pragma warning disable CS1634 // Expected 'disable' or 'restore' after #pragma warning
-                try
-                {
-                    try
-                    {
-                        if (this._readTimeout != TimeSpan.MaxValue && !this.ReadTimer.Cancel())
-                        {
-                            this.Abort(string.Format(SRServiceModel.PipeConnectionAbortedReadTimedOut, this._readTimeout), TransferOperation.Read);
-                        }
-
-                        if (this._closeState == CloseState.HandleClosed)
-                        {
-                            throw DiagnosticUtility.ExceptionUtility.ThrowHelperError(CreatePipeClosedException(TransferOperation.Read));
-                        }
-                        if (!haveResult)
-                        {
-                            if (UnsafeNativeMethods.GetOverlappedResult(this._pipe.DangerousGetHandle(), this._readOverlapped.NativeOverlapped, out numBytes, 0) == 0)
-                            {
-                                error = Marshal.GetLastWin32Error();
-                            }
-                            else
-                            {
-                                error = 0;
-                            }
-                        }
-
-                        if (error != 0 && error != UnsafeNativeMethods.ERROR_MORE_DATA)
-                        {
-                            throw DiagnosticUtility.ExceptionUtility.ThrowHelperError(Exceptions.CreateReadException((int)error));
-                        }
-                        this._asyncBytesRead = numBytes;
-                        HandleReadComplete(this._asyncBytesRead);
-                    }
-                    catch (PipeException e)
-                    {
-                        throw DiagnosticUtility.ExceptionUtility.ThrowHelperError(ConvertPipeException(e, TransferOperation.Read));
-                    }
-                }
-#pragma warning suppress 56500 // elliotw, transferring exception to caller
-                catch (Exception e)
-                {
-                    if (Fx.IsFatal(e))
-                    {
-                        throw;
-                    }
-
-                    this._asyncReadException = e;
-                }
-                finally
-                {
-                    this._isReadOutstanding = false;
-                    ReadIOCompleted();
-                    ExitReadingState();
-                    callback = this._asyncReadCallback;
-                    this._asyncReadCallback = null;
-                    state = this._asyncReadCallbackState;
-                    this._asyncReadCallbackState = null;
-                }
-#pragma warning restore CS1634 // Expected 'disable' or 'restore' after #pragma warning
-            }
-
-            callback(state);
-        }
-
-        [SecuritySafeCritical]
-        unsafe void OnAsyncWriteComplete(bool haveResult, int error, int numBytes)
-        {
-            Action<object> callback;
-            object state;
-
-            Exception writeException = null;
-
-            this.WriteTimer.Cancel();
-            lock (_writeLock)
-            {
-#pragma warning disable CS1634 // Expected 'disable' or 'restore' after #pragma warning
-                try
                 {
                     try
                     {
@@ -854,12 +471,13 @@
                         }
                         else if (numBytes != this._asyncBytesToWrite)
                         {
-                            throw DiagnosticUtility.ExceptionUtility.ThrowHelperError(new PipeException("SRServiceModel.PipeWriteIncomplete"));
+                            throw DiagnosticUtility.ExceptionUtility.ThrowHelperError(new PipeException("SR.PipeWriteIncomplete"));
                         }
                     }
                     catch (PipeException e)
                     {
-                        throw DiagnosticUtility.ExceptionUtility.ThrowHelper(ConvertPipeException(e, TransferOperation.Write), ExceptionEventType);
+                        //throw DiagnosticUtility.ExceptionUtility.ThrowHelper(ConvertPipeException(e, TransferOperation.Write), ExceptionEventType);
+                        throw e;
                     }
                 }
 #pragma warning suppress 56500 // elliotw, transferring exception to another thread
@@ -879,47 +497,7 @@
                     ExitWritingState();
                     this._asyncWriteException = writeException;
                     callback = this._asyncWriteCallback;
-                    state = this._asyncWriteCallbackState;
-                    this.ResetWriteState();
-                }
-#pragma warning restore CS1634 // Expected 'disable' or 'restore' after #pragma warning
-            }
-
-            if (callback != null)
-            {
-                callback(state);
-            }
-        }
-
-        [SecuritySafeCritical]
-        unsafe public int Read(byte[] buffer, int offset, int size, TimeSpan timeout)
-        {
-            ConnectionUtilities.ValidateBufferBounds(buffer, offset, size);
-
-            try
-            {
-                lock (_readLock)
-                {
-                    ValidateEnterReadingState(true);
-                    if (_isAtEOF)
-                    {
-                        return 0;
-                    }
-
-                    StartSyncRead(buffer, offset, size);
-                    EnterReadingState();
-                }
-
-                int bytesRead = -1;
-                bool success = false;
-                try
-                {
-                    WaitForSyncRead(timeout, true);
-                    success = true;
-                }
-                finally
-                {
-                    lock (this._readLock)
+                Abort(string.Format(SRServiceModel.PipeConnectionAbortedWriteTimedOut, timeout), TransferOperation.Write);
                     {
                         try
                         {
@@ -928,297 +506,74 @@
                                 bytesRead = FinishSyncRead(true);
                                 HandleReadComplete(bytesRead);
                             }
-                        }
-                        finally
-                        {
-                            ExitReadingState();
-                            if (!this._isReadOutstanding)
-                            {
-                                ReadIOCompleted();
-                            }
-                        }
-                    }
-                }
-
-                Fx.Assert(bytesRead >= 0, "Logic error in Read - bytesRead not set.");
-                return bytesRead;
-            }
-            catch (PipeException e)
-            {
-                throw DiagnosticUtility.ExceptionUtility.ThrowHelper(ConvertPipeException(e, TransferOperation.Read), ExceptionEventType);
-            }
-        }
-
-        public void Shutdown(TimeSpan timeout)
+                // This intentionally doesn't reset isWriteOutstanding, because technically it still is, and we need to not free the buffer.
+                throw DiagnosticUtility.ExceptionUtility.ThrowHelper(timeoutException, traceEventType);
+            }
+            finally
+            {
+                lock (_writeLock)
+                {
+                    ExitWritingState();
+        }
+
+        private async ValueTask WaitForWriteZero(ValueTask writeTask, TimeSpan timeout, bool traceExceptionsAsErrors)
         {
             try
             {
-                TimeoutHelper timeoutHelper = new TimeoutHelper(timeout);
-                FinishPendingWrite(timeoutHelper.RemainingTime());
-
-                lock (_writeLock)
-                {
-                    ValidateEnterWritingState(true);
-                    StartWriteZero(timeoutHelper.RemainingTime());
-                    _isShutdownWritten = true;
-                }
-            }
-            catch (PipeException e)
-            {
-                throw DiagnosticUtility.ExceptionUtility.ThrowHelper(ConvertPipeException(e, TransferOperation.Undefined), ExceptionEventType);
-            }
-        }
-
-        [SecuritySafeCritical]
-        unsafe void StartReadZero()
-        {
-            lock (this._readLock)
-            {
-                ValidateEnterReadingState(false);
-                StartSyncRead(ZeroBuffer, 0, 1);
-                EnterReadingState();
-            }
-        }
-
-        [SecuritySafeCritical]
-        unsafe void StartWriteZero(TimeSpan timeout)
-        {
-            FinishPendingWrite(timeout);
-
-            lock (this._writeLock)
-            {
-                ValidateEnterWritingState(false);
-                StartSyncWrite(ZeroBuffer, 0, 0);
-                EnterWritingState();
-            }
-        }
-
-        void ResetWriteState()
-        {
-            this._asyncBytesToWrite = -1;
-            this._asyncWriteCallback = null;
-            this._asyncWriteCallbackState = null;
-        }
-
-        public IAsyncResult BeginValidate(Uri uri, AsyncCallback callback, object state)
-        {
-            return new CompletedAsyncResult<bool>(true, callback, state);
-        }
-
-        public bool EndValidate(IAsyncResult result)
-        {
-            return CompletedAsyncResult<bool>.End(result);
-        }
-
-        void WaitForReadZero(TimeSpan timeout, bool traceExceptionsAsErrors)
-        {
-            bool success = false;
-            try
-            {
-                WaitForSyncRead(timeout, traceExceptionsAsErrors);
-                success = true;
-            }
-            finally
-            {
-                lock (this._readLock)
+                await writeTask;
+            }
+            catch(Exception)
+            {
+                lock (this._writeLock)
                 {
                     try
                     {
                         if (success)
                         {
-                            if (FinishSyncRead(traceExceptionsAsErrors) != 0)
-                            {
-                                Exception exception = ConvertPipeException(new PipeException(SRServiceModel.PipeSignalExpected), TransferOperation.Read);
-                                TraceEventType traceEventType = TraceEventType.Information;
-                                if (traceExceptionsAsErrors)
-                                {
-                                    traceEventType = TraceEventType.Error;
-                                }
-                                throw DiagnosticUtility.ExceptionUtility.ThrowHelper(exception, traceEventType);
-                            }
+                            FinishSyncWrite(traceExceptionsAsErrors);
                         }
                     }
                     finally
                     {
-                        ExitReadingState();
-                        if (!this._isReadOutstanding)
-                        {
-                            ReadIOCompleted();
-                        }
-                    }
-                }
-            }
-        }
-
-        void WaitForWriteZero(TimeSpan timeout, bool traceExceptionsAsErrors)
-        {
-            bool success = false;
-            try
-            {
-                WaitForSyncWrite(timeout, traceExceptionsAsErrors);
-                success = true;
-            }
-            finally
-            {
-                lock (this._writeLock)
-                {
+                        ExitWritingState();
+                throw DiagnosticUtility.ExceptionUtility.ThrowHelper(new PipeException(SRServiceModel.PipeClosed), ExceptionEventType);
+                            WriteIOCompleted();
+                        }
+                    }
+                }
+            }
+        }
+
+        public void Write(byte[] buffer, int offset, int size, bool immediate, TimeSpan timeout)
+        {
+            WriteHelper(buffer, offset, size, immediate, timeout, ref this._writeOverlapped.Holder[0]);
+                    throw DiagnosticUtility.ExceptionUtility.ThrowHelper(new PipeException(SRServiceModel.PipeAlreadyShuttingDown), ExceptionEventType);
+        // The holder is a perf optimization that lets us avoid repeatedly indexing into the array.
+        //[PermissionSet(SecurityAction.Demand, Unrestricted = true), SecuritySafeCritical]
+        unsafe void WriteHelper(byte[] buffer, int offset, int size, bool immediate, TimeSpan timeout, ref object holder)
+        {
+                    throw DiagnosticUtility.ExceptionUtility.ThrowHelper(new PipeException(SRServiceModel.PipeAlreadyClosing), ExceptionEventType);
+                FinishPendingWrite(timeout);
+
+                ConnectionUtilities.ValidateBufferBounds(buffer, offset, size);
+
+                int bytesToWrite = size;
+                throw DiagnosticUtility.ExceptionUtility.ThrowHelper(new PipeException(SRServiceModel.PipeWritePending), ExceptionEventType);
+            }
+
+            if (_closeState == CloseState.PipeClosed)
+            {
+                throw DiagnosticUtility.ExceptionUtility.ThrowHelper(new PipeException(SRServiceModel.PipeClosed), ExceptionEventType);
                     try
                     {
-                        if (success)
-                        {
-                            FinishSyncWrite(traceExceptionsAsErrors);
-                        }
-                    }
-                    finally
-                    {
-                        ExitWritingState();
-                        if (!this._isWriteOutstanding)
-                        {
-                            WriteIOCompleted();
-                        }
-                    }
-                }
-            }
-        }
-
-        public void Write(byte[] buffer, int offset, int size, bool immediate, TimeSpan timeout)
-        {
-            WriteHelper(buffer, offset, size, immediate, timeout, ref this._writeOverlapped.Holder[0]);
-        }
-
-        // The holder is a perf optimization that lets us avoid repeatedly indexing into the array.
-        [SecuritySafeCritical]
-        unsafe void WriteHelper(byte[] buffer, int offset, int size, bool immediate, TimeSpan timeout, ref object holder)
-        {
-            try
-            {
-                FinishPendingWrite(timeout);
-
-                ConnectionUtilities.ValidateBufferBounds(buffer, offset, size);
-
-                int bytesToWrite = size;
-                if (size > this._writeBufferSize)
-                {
-                    size = this._writeBufferSize;
-                }
-
-                while (bytesToWrite > 0)
-                {
-                    lock (this._writeLock)
-                    {
-                        ValidateEnterWritingState(true);
-
-                        StartSyncWrite(buffer, offset, size, ref holder);
-                        EnterWritingState();
-                    }
-
-                    bool success = false;
-                    try
-                    {
-                        WaitForSyncWrite(timeout, true, ref holder);
-                        success = true;
-                    }
-                    finally
-                    {
-                        lock (this._writeLock)
-                        {
-                            try
-                            {
-                                if (success)
-                                {
-                                    FinishSyncWrite(true);
-                                }
-                            }
-                            finally
-                            {
-                                ExitWritingState();
-                                if (!this._isWriteOutstanding)
-                                {
-                                    WriteIOCompleted();
-                                }
-                            }
-                        }
-                    }
-
-                    bytesToWrite -= size;
-                    offset += size;
-                    if (size > bytesToWrite)
-                    {
-                        size = bytesToWrite;
-                    }
-                }
-            }
-            catch (PipeException e)
-            {
-                throw DiagnosticUtility.ExceptionUtility.ThrowHelper(ConvertPipeException(e, TransferOperation.Write), ExceptionEventType);
-            }
-        }
-
-        [SecuritySafeCritical]
-        public unsafe void Write(byte[] buffer, int offset, int size, bool immediate, TimeSpan timeout, BufferManager bufferManager)
-        {
-            bool shouldReturnBuffer = true;
-
-            try
-            {
-                if (size > this._writeBufferSize)
-                {
-                    WriteHelper(buffer, offset, size, immediate, timeout, ref this._writeOverlapped.Holder[0]);
-                    return;
-                }
-
-                FinishPendingWrite(timeout);
-
-                ConnectionUtilities.ValidateBufferBounds(buffer, offset, size);
-
-                lock (this._writeLock)
-                {
-                    ValidateEnterWritingState(true);
-
-                    // This method avoids the call to GetOverlappedResult for synchronous completions.  Perf?
-                    bool success = false;
-                    try
-                    {
                         shouldReturnBuffer = false;
-                        StartSyncWrite(buffer, offset, size);
-                        success = true;
-                    }
-                    finally
-                    {
-                        if (!this._isWriteOutstanding)
-                        {
-                            shouldReturnBuffer = true;
-                        }
-                        else
-                        {
-                            if (success)
-                            {
-                                EnterWritingState();
-
-                                Fx.Assert(this._pendingWriteBuffer == null, "Need to pend a write but one's already pending.");
-                                this._pendingWriteBuffer = buffer;
-                                this._pendingWriteBufferManager = bufferManager;
-                            }
-                        }
-                    }
-                }
-            }
-            catch (PipeException e)
-            {
-                throw DiagnosticUtility.ExceptionUtility.ThrowHelper(ConvertPipeException(e, TransferOperation.Write), ExceptionEventType);
-            }
-            finally
-            {
-                if (shouldReturnBuffer)
-                {
-                    bufferManager.ReturnBuffer(buffer);
-                }
-            }
-        }
-
-        void ValidateEnterReadingState(bool checkEOF)
-        {
-            if (checkEOF)
+        internal static void ValidateBufferBounds(ReadOnlyMemory<byte> buffer)
+        {
+            if (buffer.IsEmpty)
+            {
+                throw DiagnosticUtility.ExceptionUtility.ThrowHelperArgumentNull(nameof(buffer));
+            }
+        }
             {
                 if (_closeState == CloseState.Closing)
                 {
@@ -1226,1335 +581,10 @@
                 }
             }
 
-            if (_inReadingState)
-            {
-                throw DiagnosticUtility.ExceptionUtility.ThrowHelper(new PipeException(SRServiceModel.PipeReadPending), ExceptionEventType);
-            }
-
-            if (_closeState == CloseState.HandleClosed)
-            {
-                throw DiagnosticUtility.ExceptionUtility.ThrowHelper(new PipeException(string.Format(SRServiceModel.PipeClosed)), ExceptionEventType);
-            }
-        }
-
-        void ValidateEnterWritingState(bool checkShutdown)
-        {
-            if (checkShutdown)
-            {
-                if (_isShutdownWritten)
-                {
-                    throw DiagnosticUtility.ExceptionUtility.ThrowHelper(new PipeException(string.Format(SRServiceModel.PipeAlreadyShuttingDown)), ExceptionEventType);
-                }
-
-                if (_closeState == CloseState.Closing)
-                {
-                    throw DiagnosticUtility.ExceptionUtility.ThrowHelper(new PipeException(string.Format(SRServiceModel.PipeAlreadyClosing)), ExceptionEventType);
-                }
-            }
-
-            if (_inWritingState)
-            {
-                throw DiagnosticUtility.ExceptionUtility.ThrowHelper(new PipeException(string.Format(SRServiceModel.PipeWritePending)), ExceptionEventType);
-            }
-
-            if (_closeState == CloseState.HandleClosed)
-            {
-                throw DiagnosticUtility.ExceptionUtility.ThrowHelper(new PipeException(string.Format(SRServiceModel.PipeClosed)), ExceptionEventType);
-            }
-        }
-
-        void StartSyncRead(byte[] buffer, int offset, int size)
-        {
-            StartSyncRead(buffer, offset, size, ref this._readOverlapped.Holder[0]);
-        }
-
-        [SecuritySafeCritical]
-        unsafe void StartSyncRead(byte[] buffer, int offset, int size, ref object holder)
-        {
-            if (this._isReadOutstanding)
-            {
-                throw Fx.AssertAndThrow("StartSyncRead called when read I/O was already pending.");
-            }
-
-            try
-            {
-                this._isReadOutstanding = true;
-                this._readOverlapped.StartSyncOperation(buffer, ref holder);
-                if (UnsafeNativeMethods.ReadFile(this._pipe.DangerousGetHandle(), this._readOverlapped.BufferPtr + offset, size, IntPtr.Zero, this._readOverlapped.NativeOverlapped) == 0)
-                {
-                    int error = Marshal.GetLastWin32Error();
-                    if (error != UnsafeNativeMethods.ERROR_IO_PENDING)
-                    {
-                        this._isReadOutstanding = false;
-                        if (error != UnsafeNativeMethods.ERROR_MORE_DATA)
-                        {
-                            throw DiagnosticUtility.ExceptionUtility.ThrowHelperError(Exceptions.CreateReadException(error));
-                        }
-                    }
-                }
-                else
-                {
-                    this._isReadOutstanding = false;
-                }
-            }
-            finally
-            {
-                if (!this._isReadOutstanding)
-                {
-                    this._readOverlapped.CancelSyncOperation(ref holder);
-                }
-            }
-        }
-
-        [SecuritySafeCritical]
-        unsafe void WaitForSyncRead(TimeSpan timeout, bool traceExceptionsAsErrors)
-        {
-            if (this._isReadOutstanding)
-            {
-                if (!this._readOverlapped.WaitForSyncOperation(timeout))
-                {
-                    Abort("SRServiceModel.PipeConnectionAbortedReadTimedOut, this._readTimeout", TransferOperation.Read);
-
-                    Exception timeoutException = new TimeoutException("SRServiceModel.PipeReadTimedOut, timeout");
-                    TraceEventType traceEventType = TraceEventType.Information;
-                    if (traceExceptionsAsErrors)
-                    {
-                        traceEventType = TraceEventType.Error;
-                    }
-
-                    // This intentionally doesn't reset isReadOutstanding, because technically it still is, and we need to not free the buffer.
-                    throw DiagnosticUtility.ExceptionUtility.ThrowHelper(timeoutException, traceEventType);
-                }
-                else
-                {
-                    this._isReadOutstanding = false;
-                }
-            }
-        }
-
-        // Must be called in a lock.
-        [SecuritySafeCritical]
-        unsafe int FinishSyncRead(bool traceExceptionsAsErrors)
-        {
-            int bytesRead = -1;
-            Exception readException;
-
-            if (this._closeState == CloseState.HandleClosed)
-            {
-                readException = CreatePipeClosedException(TransferOperation.Read);
-            }
-            else
-            {
-                readException = Exceptions.GetOverlappedReadException(this._pipe, this._readOverlapped.NativeOverlapped, out bytesRead);
-            }
-            if (readException != null)
-            {
-                TraceEventType traceEventType = TraceEventType.Information;
-                if (traceExceptionsAsErrors)
-                {
-                    traceEventType = TraceEventType.Error;
-                }
-                throw DiagnosticUtility.ExceptionUtility.ThrowHelper(readException, traceEventType);
-            }
-
-            return bytesRead;
-        }
-
-        void StartSyncWrite(byte[] buffer, int offset, int size)
-        {
-            StartSyncWrite(buffer, offset, size, ref this._writeOverlapped.Holder[0]);
-        }
-
-        [SecuritySafeCritical]
-        unsafe void StartSyncWrite(byte[] buffer, int offset, int size, ref object holder)
-        {
-            if (this._isWriteOutstanding)
-            {
-                throw Fx.AssertAndThrow("StartSyncWrite called when write I/O was already pending.");
-            }
-
-            try
-            {
-                this._syncWriteSize = size;
-                this._isWriteOutstanding = true;
-                this._writeOverlapped.StartSyncOperation(buffer, ref holder);
-                if (UnsafeNativeMethods.WriteFile(this._pipe.DangerousGetHandle(), this._writeOverlapped.BufferPtr + offset, size, IntPtr.Zero, this._writeOverlapped.NativeOverlapped) == 0)
-                {
-                    int error = Marshal.GetLastWin32Error();
-                    if (error != UnsafeNativeMethods.ERROR_IO_PENDING)
-                    {
-                        this._isWriteOutstanding = false;
-                        throw DiagnosticUtility.ExceptionUtility.ThrowHelperError(Exceptions.CreateWriteException(error));
-                    }
-                }
-                else
-                {
-                    this._isWriteOutstanding = false;
-                }
-            }
-            finally
-            {
-                if (!this._isWriteOutstanding)
-                {
-                    this._writeOverlapped.CancelSyncOperation(ref holder);
-                }
-            }
-        }
-
-        void WaitForSyncWrite(TimeSpan timeout, bool traceExceptionsAsErrors)
-        {
-            WaitForSyncWrite(timeout, traceExceptionsAsErrors, ref this._writeOverlapped.Holder[0]);
-        }
-
-        [SecuritySafeCritical]
-        unsafe void WaitForSyncWrite(TimeSpan timeout, bool traceExceptionsAsErrors, ref object holder)
-        {
-            if (this._isWriteOutstanding)
-            {
-                if (!this._writeOverlapped.WaitForSyncOperation(timeout, ref holder))
-                {
-                    Abort("SRServiceModel.PipeConnectionAbortedWriteTimedOut, this._writeTimeout", TransferOperation.Write);
-
-                    Exception timeoutException = new TimeoutException("SRServiceModel.PipeWriteTimedOut, timeout");
-                    TraceEventType traceEventType = TraceEventType.Information;
-                    if (traceExceptionsAsErrors)
-                    {
-                        traceEventType = TraceEventType.Error;
-                    }
-
-                    // This intentionally doesn't reset isWriteOutstanding, because technically it still is, and we need to not free the buffer.
-                    throw DiagnosticUtility.ExceptionUtility.ThrowHelper(timeoutException, traceEventType);
-                }
-                else
-                {
-                    this._isWriteOutstanding = false;
-                }
-            }
-        }
-
-        // Must be called in a lock.
-        [SecuritySafeCritical]
-        unsafe void FinishSyncWrite(bool traceExceptionsAsErrors)
-        {
-            int bytesWritten;
-            Exception writeException;
-
-            if (this._closeState == CloseState.HandleClosed)
-            {
-                writeException = CreatePipeClosedException(TransferOperation.Write);
-            }
-            else
-            {
-                writeException = Exceptions.GetOverlappedWriteException(this._pipe, this._writeOverlapped.NativeOverlapped, out bytesWritten);
-                if (writeException == null && bytesWritten != this._syncWriteSize)
-                {
-                    writeException = new PipeException("SRServiceModel.PipeWriteIncomplete");
-                }
-            }
-
-            if (writeException != null)
-            {
-                TraceEventType traceEventType = TraceEventType.Information;
-                if (traceExceptionsAsErrors)
-                {
-                    traceEventType = TraceEventType.Error;
-                }
-                throw DiagnosticUtility.ExceptionUtility.ThrowHelper(writeException, traceEventType);
-                throw writeException;
-            }
-        }
-
-        enum CloseState
-        {
-            Open,
-            Closing,
-            HandleClosed,
-        }
-
-        enum TransferOperation
-        {
-            Write,
-            Read,
-            Undefined,
-        }
-
-        static class Exceptions
-        {
-            static PipeException CreateException(string resourceString, int error)
-            {
-                return new PipeException("resourceString, PipeError.GetErrorString(error)", error);
-            }
-
-            public static PipeException CreateReadException(int error)
-            {
-                return CreateException("SRServiceModel.PipeReadError", error);
-            }
-
-            public static PipeException CreateWriteException(int error)
-            {
-                return CreateException("SRServiceModel.PipeWriteError", error);
-            }
-
-            // Must be called in a lock, after checking for HandleClosed.
-            [SecuritySafeCritical]
-            public static unsafe PipeException GetOverlappedWriteException(PipeHandle pipe,
-                NativeOverlapped* nativeOverlapped, out int bytesWritten)
-            {
-                if (UnsafeNativeMethods.GetOverlappedResult(pipe.DangerousGetHandle(), nativeOverlapped, out bytesWritten, 0) == 0)
-                {
-                    int error = Marshal.GetLastWin32Error();
-                    return Exceptions.CreateWriteException(error);
-                }
-                else
-                {
-                    return null;
-                }
-            }
-
-            // Must be called in a lock, after checking for HandleClosed.
-            [SecuritySafeCritical]
-            public static unsafe PipeException GetOverlappedReadException(PipeHandle pipe,
-                NativeOverlapped* nativeOverlapped, out int bytesRead)
-            {
-                if (UnsafeNativeMethods.GetOverlappedResult(pipe.DangerousGetHandle(), nativeOverlapped, out bytesRead, 0) == 0)
-                {
-                    int error = Marshal.GetLastWin32Error();
-                    if (error == UnsafeNativeMethods.ERROR_MORE_DATA)
-                    {
-                        return null;
-                    }
-
-                    else
-                    {
-                        return Exceptions.CreateReadException(error);
-                    }
-                }
-                else
-                {
-                    return null;
-                }
-            }
-        }
-    }
-
-    class PipeConnectionInitiator : IConnectionInitiator
-    {
-        int _bufferSize;
-        IPipeTransportFactorySettings _pipeSettings;
-        PipeConnectionInitiator _connectionInitiator;
-
-        public PipeConnectionInitiator(int bufferSize, IPipeTransportFactorySettings pipeSettings)
-        {
-            this._bufferSize = bufferSize;
-            this._pipeSettings = pipeSettings;
-            _connectionInitiator = this;
-        }
-
-        Exception CreateConnectFailedException(Uri remoteUri, PipeException innerException)
-        {
-            return new CommunicationException(
-                "SRServiceModel.PipeConnectFailed, remoteUri.AbsoluteUri", innerException);
-        }
-
-        public IConnection Connect(Uri remoteUri, TimeSpan timeout)
-        {
-            string resolvedAddress;
-            BackoffTimeoutHelper backoffHelper;
-            TimeoutHelper timeoutHelper = new TimeoutHelper(timeout);
-            this.PrepareConnect(remoteUri, timeoutHelper.RemainingTime(), out resolvedAddress, out backoffHelper);
-
-            IConnection connection = null;
-            while (connection == null)
-            {
-                connection = this.TryConnect(remoteUri, resolvedAddress, backoffHelper);
-                if (connection == null)
-                {
-                    backoffHelper.WaitAndBackoff();
-                }
-            }
-            return connection;
-        }
-
-        internal static string GetPipeName(Uri uri, IPipeTransportFactorySettings transportFactorySettings)
-        {
-            AppContainerInfo appInfo = GetAppContainerInfo(transportFactorySettings);
-
-            // for wildcard hostName support, we first try and connect to the StrongWildcard,
-            // then the Exact HostName, and lastly the WeakWildcard
-            string[] hostChoices = new string[] { "+", uri.Host, "*" };
-            bool[] globalChoices = new bool[] { true, false };
-            string matchPath = String.Empty;
-            string matchPipeName = null;
-
-            for (int i = 0; i < hostChoices.Length; i++)
-            {
-                for (int iGlobal = 0; iGlobal < globalChoices.Length; iGlobal++)
-                {
-
-                    if (appInfo != null && globalChoices[iGlobal])
-                    {
-                        // Don't look at shared memory to acces pipes 
-                        // that are created in the local NamedObjectPath
-                        continue;
-                    }
-
-                    // walk up the path hierarchy, looking for match
-                    string path = PipeUri.GetPath(uri);
-
-                    while (path.Length > 0)
-                    {
-
-                        string sharedMemoryName = PipeUri.BuildSharedMemoryName(hostChoices[i], path, globalChoices[iGlobal], appInfo);
-                        try
-                        {
-                            PipeSharedMemory sharedMemory = PipeSharedMemory.Open(sharedMemoryName, uri);
-                            if (sharedMemory != null)
-                            {
-                                try
-                                {
-                                    string pipeName = sharedMemory.GetPipeName(appInfo);
-                                    if (pipeName != null)
-                                    {
-                                        return pipeName;
-                                    }
-                                }
-                                finally
-                                {
-                                    sharedMemory.Dispose();
-                                }
-                            }
-                        }
-                        catch (Exception ex)
-                        {
-                            throw ex;
-                        }
-
-                        path = PipeUri.GetParentPath(path);
-                    }
-                }
-            }
-
-            if (string.IsNullOrEmpty(matchPipeName))
-            {
-                throw DiagnosticUtility.ExceptionUtility.ThrowHelperError(
-                    new EndpointNotFoundException(string.Format(SRServiceModel.EndpointNotFound, uri.AbsoluteUri),
-                    new PipeException(string.Format(SRServiceModel.PipeEndpointNotFound, uri.AbsoluteUri))));
-            }
-
-            return matchPipeName;
-        }
-
-        public IAsyncResult BeginConnect(Uri uri, TimeSpan timeout, AsyncCallback callback, object state)
-        {
-            return new ConnectAsyncResult(this, uri, timeout, callback, state);
-        }
-
-        public IConnection EndConnect(IAsyncResult result)
-        {
-            return ConnectAsyncResult.End(result);
-        }
-
-        void PrepareConnect(Uri remoteUri, TimeSpan timeout, out string resolvedAddress, out BackoffTimeoutHelper backoffHelper)
-        {
-            PipeUri.Validate(remoteUri);
-            resolvedAddress = GetPipeName(remoteUri, this._pipeSettings);
-            const int backoffBufferMilliseconds = 150;
-            TimeSpan backoffTimeout;
-            if (timeout >= TimeSpan.FromMilliseconds(backoffBufferMilliseconds * 2))
-            {
-                backoffTimeout = TimeoutHelper.Add(timeout, TimeSpan.Zero - TimeSpan.FromMilliseconds(backoffBufferMilliseconds));
-            }
-            else
-            {
-                backoffTimeout = Ticks.ToTimeSpan((Ticks.FromMilliseconds(backoffBufferMilliseconds) / 2) + 1);
-            }
-
-            backoffHelper = new BackoffTimeoutHelper(backoffTimeout, TimeSpan.FromMinutes(5));
-        }
-
-        [ResourceConsumption(ResourceScope.Machine)]
-        IConnection TryConnect(Uri remoteUri, string resolvedAddress, BackoffTimeoutHelper backoffHelper)
-        {
-            const int access = UnsafeNativeMethods.GENERIC_READ | UnsafeNativeMethods.GENERIC_WRITE;
-            bool lastAttempt = backoffHelper.IsExpired();
-
-            int flags = UnsafeNativeMethods.FILE_FLAG_OVERLAPPED;
-
-            // By default Windows named pipe connection is created with impersonation, but we want
-            // to create it with anonymous and let WCF take care of impersonation/identification.
-            flags |= UnsafeNativeMethods.SECURITY_QOS_PRESENT | UnsafeNativeMethods.SECURITY_ANONYMOUS;
-
-            PipeHandle pipeHandle = UnsafeNativeMethods.CreateFile(resolvedAddress, access, 0, IntPtr.Zero,
-                UnsafeNativeMethods.OPEN_EXISTING, flags, IntPtr.Zero);
-            int error = Marshal.GetLastWin32Error();
-            if (pipeHandle.IsInvalid)
-            {
-                pipeHandle.SetHandleAsInvalid();
-            }
-            else
-            {
-                int mode = UnsafeNativeMethods.PIPE_READMODE_MESSAGE;
-                if (UnsafeNativeMethods.SetNamedPipeHandleState(pipeHandle, ref mode, IntPtr.Zero, IntPtr.Zero) == 0)
-                {
-                    error = Marshal.GetLastWin32Error();
-                    pipeHandle.Close();
-                    PipeException innerException = new PipeException(string.Format(SRServiceModel.PipeModeChangeFailed,PipeError.GetErrorString(error)), error);
-                    throw DiagnosticUtility.ExceptionUtility.ThrowHelperError(
-                        CreateConnectFailedException(remoteUri, innerException));
-                }
-                return new PipeConnection(pipeHandle, _bufferSize, false, true);
-            }
-
-            if (error == UnsafeNativeMethods.ERROR_FILE_NOT_FOUND || error == UnsafeNativeMethods.ERROR_PIPE_BUSY)
-            {
-                if (lastAttempt)
-                {
-                    Exception innerException = new PipeException(string.Format(SRServiceModel.PipeConnectAddressFailed,resolvedAddress, PipeError.GetErrorString(error)), error);
-
-                    TimeoutException timeoutException;
-                    string endpoint = remoteUri.AbsoluteUri;
-
-                    if (error == UnsafeNativeMethods.ERROR_PIPE_BUSY)
-                    {
-                        timeoutException = new TimeoutException(string.Format(SRServiceModel.PipeConnectTimedOutServerTooBusy, endpoint, backoffHelper.OriginalTimeout), innerException);
-                    }
-                    else
-                    {
-                        timeoutException = new TimeoutException(string.Format(SRServiceModel.PipeConnectTimedOut, endpoint, backoffHelper.OriginalTimeout), innerException);
-                    }
-
-                    throw DiagnosticUtility.ExceptionUtility.ThrowHelperError(timeoutException);
-                }
-
-                return null;
-            }
-            else
-            {
-                PipeException innerException = new PipeException("SRServiceModel.PipeConnectAddressFailed,resolvedAddress, PipeError.GetErrorString(error)", error);
-                throw DiagnosticUtility.ExceptionUtility.ThrowHelperError(
-                    CreateConnectFailedException(remoteUri, innerException));
-            }
-        }
-
-        static AppContainerInfo GetAppContainerInfo(IPipeTransportFactorySettings transportFactorySettings)
-        {
-            if (AppContainerInfo.IsAppContainerSupported &&
-                transportFactorySettings != null &&
-                transportFactorySettings.PipeSettings != null)
-            {
-                ApplicationContainerSettings appSettings = transportFactorySettings.PipeSettings.ApplicationContainerSettings;
-                if (appSettings != null && appSettings.TargetingAppContainer)
-                {
-                    return AppContainerInfo.CreateAppContainerInfo(appSettings.PackageFullName, appSettings.SessionId);
-                }
-            }
-
-            return null;
-        }
-
-        Task<IConnection> IConnectionInitiator.ConnectAsync(Uri uri, TimeSpan timeout)
-        {
-            return Task<IConnection>.Factory.FromAsync(_connectionInitiator.BeginConnect,
-                                               _connectionInitiator.EndConnect, uri,
-                                               timeout, null);
-        }
-
-        class ConnectAsyncResult : AsyncResult
-        {
-            PipeConnectionInitiator _parent;
-            Uri _remoteUri;
-            string _resolvedAddress;
-            BackoffTimeoutHelper _backoffHelper;
-            TimeoutHelper _timeoutHelper;
-            IConnection _connection;
-            static Action<object> s_waitCompleteCallback;
-
-            public ConnectAsyncResult(PipeConnectionInitiator parent, Uri remoteUri, TimeSpan timeout,
-                AsyncCallback callback, object state)
-                : base(callback, state)
-            {
-                this._parent = parent;
-                this._remoteUri = remoteUri;
-                this._timeoutHelper = new TimeoutHelper(timeout);
-                parent.PrepareConnect(remoteUri, this._timeoutHelper.RemainingTime(), out this._resolvedAddress, out this._backoffHelper);
-
-                if (this.ConnectAndWait())
-                {
-                    this.Complete(true);
-                }
-            }
-
-            bool ConnectAndWait()
-            {
-                this._connection = this._parent.TryConnect(this._remoteUri, this._resolvedAddress, this._backoffHelper);
-                bool completed = (this._connection != null);
-                if (!completed)
-                {
-                    if (s_waitCompleteCallback == null)
-                    {
-                        s_waitCompleteCallback = new Action<object>(OnWaitComplete);
-                    }
-                    this._backoffHelper.WaitAndBackoff(s_waitCompleteCallback, this);
-                }
-                return completed;
-            }
-
-            public static IConnection End(IAsyncResult result)
-            {
-                ConnectAsyncResult thisPtr = AsyncResult.End<ConnectAsyncResult>(result);
-                return thisPtr._connection;
-            }
-
-            static void OnWaitComplete(object state)
-            {
-                Exception exception = null;
-                ConnectAsyncResult thisPtr = (ConnectAsyncResult)state;
-
-                bool completeSelf = true;
-                try
-                {
-                    completeSelf = thisPtr.ConnectAndWait();
-                }
-                catch (Exception e)
-                {
-                    if (Fx.IsFatal(e))
-                    {
-                        throw;
-                    }
-                    exception = e;
-                }
-
-                if (completeSelf)
-                {
-                    thisPtr.Complete(false, exception);
-                }
-            }
-        }
-    }
-
-    class PipeConnectionListener : IConnectionListener
-    {
-        Uri _pipeUri;
-        int _bufferSize;
-        HostNameComparisonMode _hostNameComparisonMode;
-        bool _isDisposed;
-        bool _isListening;
-        List<PendingAccept> _pendingAccepts;
-        bool _anyPipesCreated;
-        PipeSharedMemory _sharedMemory;
-        List<SecurityIdentifier> _allowedSids;
-        bool _useCompletionPort;
-        int _maxInstances;
-
-        public PipeConnectionListener(Uri pipeUri, HostNameComparisonMode hostNameComparisonMode, int bufferSize,
-            List<SecurityIdentifier> allowedSids, bool useCompletionPort, int maxConnections)
-        {
-            PipeUri.Validate(pipeUri);
-            this._pipeUri = pipeUri;
-            this._hostNameComparisonMode = hostNameComparisonMode;
-            this._allowedSids = allowedSids;
-            this._bufferSize = bufferSize;
-            _pendingAccepts = new List<PendingAccept>();
-            this._useCompletionPort = useCompletionPort;
-            this._maxInstances = Math.Min(maxConnections, UnsafeNativeMethods.PIPE_UNLIMITED_INSTANCES);
-        }
-
-        object ThisLock
-        {
-            get { return this; }
-        }
-
-        public string PipeName { get { return _sharedMemory.PipeName; } }
-
-        public IAsyncResult BeginAccept(AsyncCallback callback, object state)
-        {
-            lock (ThisLock)
-            {
-                if (_isDisposed)
-                {
-                    throw DiagnosticUtility.ExceptionUtility.ThrowHelperError(new ObjectDisposedException("", string.Format(SRServiceModel.PipeListenerDisposed)));
-                }
-
-                if (!_isListening)
-                {
-                    throw DiagnosticUtility.ExceptionUtility.ThrowHelperError(new InvalidOperationException(string.Format(SRServiceModel.PipeListenerNotListening)));
-                }
-
-                PipeHandle pipeHandle = CreatePipe();
-                PendingAccept pendingAccept = new PendingAccept(this, pipeHandle, _useCompletionPort, callback, state);
-                if (!pendingAccept.CompletedSynchronously)
-                {
-                    this._pendingAccepts.Add(pendingAccept);
-                }
-                return pendingAccept;
-            }
-        }
-
-        public IConnection EndAccept(IAsyncResult result)
-        {
-            PendingAccept pendingAccept = result as PendingAccept;
-            if (pendingAccept == null)
-            {
-                throw DiagnosticUtility.ExceptionUtility.ThrowHelperArgument("result", string.Format(SRServiceModel.InvalidAsyncResult));
-            }
-
-            PipeHandle acceptedPipe = pendingAccept.End();
-
-            if (acceptedPipe == null)
-            {
-                return null;
-            }
-            else
-            {
-                return new PipeConnection(acceptedPipe, _bufferSize,
-                    pendingAccept.IsBoundToCompletionPort, pendingAccept.IsBoundToCompletionPort);
-            }
-        }
-
-        [SecuritySafeCritical]
-        [ResourceConsumption(ResourceScope.Machine)]
-        unsafe PipeHandle CreatePipe()
-        {
-            int openMode = UnsafeNativeMethods.PIPE_ACCESS_DUPLEX | UnsafeNativeMethods.FILE_FLAG_OVERLAPPED;
-            if (!_anyPipesCreated)
-            {
-                openMode |= UnsafeNativeMethods.FILE_FLAG_FIRST_PIPE_INSTANCE;
-            }
-
-            byte[] binarySecurityDescriptor;
-
-            try
-            {
-                binarySecurityDescriptor = SecurityDescriptorHelper.FromSecurityIdentifiers(_allowedSids, UnsafeNativeMethods.GENERIC_READ | UnsafeNativeMethods.GENERIC_WRITE);
-            }
-            catch (Win32Exception e)
-            {
-                //// While Win32exceptions are not expected, if they do occur we need to obey the pipe/communication exception model.
-                Exception innerException = new PipeException(e.Message, e);
-                throw DiagnosticUtility.ExceptionUtility.ThrowHelperError(new CommunicationException(innerException.Message, innerException));
-            }
-
-            PipeHandle pipeHandle;
-            int error;
-            string pipeName = null;
-            fixed (byte* pinnedSecurityDescriptor = binarySecurityDescriptor)
-            {
-                UnsafeNativeMethods.SECURITY_ATTRIBUTES securityAttributes = new UnsafeNativeMethods.SECURITY_ATTRIBUTES();
-                securityAttributes._lpSecurityDescriptor = (IntPtr)pinnedSecurityDescriptor;
-
-                pipeName = this._sharedMemory.PipeName;
-                pipeHandle = UnsafeNativeMethods.CreateNamedPipe(
-                                                    pipeName,
-                                                    openMode,
-                                                    UnsafeNativeMethods.PIPE_TYPE_MESSAGE | UnsafeNativeMethods.PIPE_READMODE_MESSAGE,
-                                                    _maxInstances, _bufferSize, _bufferSize, 0, securityAttributes);
-                error = Marshal.GetLastWin32Error();
-            }
-
-            if (pipeHandle.IsInvalid)
-            {
-                pipeHandle.SetHandleAsInvalid();
-
-                Exception innerException = new PipeException(string.Format(SRServiceModel.PipeListenFailed,
-                    _pipeUri.AbsoluteUri, PipeError.GetErrorString(error)), error);
-
-                throw DiagnosticUtility.ExceptionUtility.ThrowHelperError(new CommunicationException(innerException.Message, innerException));
-                
-            }
-
-            bool closePipe = true;
-            try
-            {
-                if (_useCompletionPort)
-                {
-                    ThreadPool.BindHandle(pipeHandle);
-                }
-                _anyPipesCreated = true;
-                closePipe = false;
-                return pipeHandle;
-            }
-            finally
-            {
-                if (closePipe)
-                {
-                    pipeHandle.Close();
-                }
-            }
-        }
-
-        public void Dispose()
-        {
-            lock (ThisLock)
-            {
-                if (!_isDisposed)
-                {
-                    if (_sharedMemory != null)
-                    {
-                        _sharedMemory.Dispose();
-                    }
-                    for (int i = 0; i < _pendingAccepts.Count; i++)
-                    {
-                        _pendingAccepts[i].Abort();
-                    }
-                    _isDisposed = true;
-                }
-            }
-        }
-
-        public void Listen()
-        {
-            lock (ThisLock)
-            {
-                if (!_isListening)
-                {
-                    string sharedMemoryName = PipeUri.BuildSharedMemoryName(_pipeUri, _hostNameComparisonMode, true);
-                    if (!PipeSharedMemory.TryCreate(_allowedSids, _pipeUri, sharedMemoryName, out this._sharedMemory))
-                    {
-                        PipeSharedMemory tempSharedMemory = null;
-
-                        // first see if we're in RANU by creating a unique Uri in the global namespace
-                        Uri tempUri = new Uri(_pipeUri, Guid.NewGuid().ToString());
-                        string tempSharedMemoryName = PipeUri.BuildSharedMemoryName(tempUri, _hostNameComparisonMode, true);
-                        if (PipeSharedMemory.TryCreate(_allowedSids, tempUri, tempSharedMemoryName, out tempSharedMemory))
-                        {
-                            // we're not RANU, throw PipeNameInUse
-                            tempSharedMemory.Dispose();
-                            throw DiagnosticUtility.ExceptionUtility.ThrowHelperError(
-                                PipeSharedMemory.CreatePipeNameInUseException(UnsafeNativeMethods.ERROR_ACCESS_DENIED, _pipeUri));
-                        }
-                        else
-                        {
-                            // try the session namespace since we're RANU
-                            sharedMemoryName = PipeUri.BuildSharedMemoryName(_pipeUri, _hostNameComparisonMode, false);
-                            this._sharedMemory = PipeSharedMemory.Create(_allowedSids, _pipeUri, sharedMemoryName);
-                        }
-                    }
-
-                    _isListening = true;
-                }
-            }
-        }
-
-        void RemovePendingAccept(PendingAccept pendingAccept)
-        {
-            lock (ThisLock)
-            {
-                Fx.Assert(this._pendingAccepts.Contains(pendingAccept), "An unknown PendingAccept is removing itself.");
-                this._pendingAccepts.Remove(pendingAccept);
-            }
-        }
-
-        class PendingAccept : AsyncResult
-        {
-            PipeHandle _pipeHandle;
-            PipeHandle _result;
-            OverlappedIOCompleteCallback _onAcceptComplete;
-            static Action<object> s_onStartAccept;
-            OverlappedContext _overlapped;
-            bool _isBoundToCompletionPort;
-            PipeConnectionListener _listener;
-            EventTraceActivity _eventTraceActivity;
-
-            [SecuritySafeCritical]
-            public unsafe PendingAccept(PipeConnectionListener listener, PipeHandle pipeHandle, bool isBoundToCompletionPort,
-                AsyncCallback callback, object state)
-                : base(callback, state)
-            {
-                this._pipeHandle = pipeHandle;
-                this._result = pipeHandle;
-                this._listener = listener;
-                _onAcceptComplete = new OverlappedIOCompleteCallback(OnAcceptComplete);
-                _overlapped = new OverlappedContext();
-                this._isBoundToCompletionPort = isBoundToCompletionPort;
-
-                if (!Thread.CurrentThread.IsThreadPoolThread)
-                {
-                    if (s_onStartAccept == null)
-                    {
-                        s_onStartAccept = new Action<object>(OnStartAccept);
-                    }
-                    ActionItem.Schedule(s_onStartAccept, this);
-                }
-                else
-                {
-                    StartAccept(true);
-                }
-            }
-
-            public bool IsBoundToCompletionPort
-            {
-                get { return this._isBoundToCompletionPort; }
-            }
-
-            static void OnStartAccept(object state)
-            {
-                PendingAccept pendingAccept = (PendingAccept)state;
-                pendingAccept.StartAccept(false);
-            }
-
-            Exception CreatePipeAcceptFailedException(int errorCode)
-            {
-                Exception innerException = new PipeException(string.Format(SRServiceModel.PipeAcceptFailed,
-                    PipeError.GetErrorString(errorCode)), errorCode);
-                return new CommunicationException(innerException.Message, innerException);
-            }
-
-            [SecuritySafeCritical]
-            unsafe void StartAccept(bool synchronous)
-            {
-                Exception completionException = null;
-                bool completeSelf = false;
-#pragma warning disable CS1634 // Expected 'disable' or 'restore' after #pragma warning
-                try
-                {
-                    try
-                    {
-                        this._overlapped.StartAsyncOperation(null, _onAcceptComplete, this._isBoundToCompletionPort);
-                        while (true)
-                        {
-                            if (UnsafeNativeMethods.ConnectNamedPipe(_pipeHandle, _overlapped.NativeOverlapped) == 0)
-                            {
-                                int error = Marshal.GetLastWin32Error();
-                                switch (error)
-                                {
-                                    case UnsafeNativeMethods.ERROR_NO_DATA:
-                                        if (UnsafeNativeMethods.DisconnectNamedPipe(_pipeHandle) != 0)
-                                        {
-                                            continue;
-                                        }
-                                        else
-                                        {
-                                            completeSelf = true;
-                                            throw DiagnosticUtility.ExceptionUtility.ThrowHelperError(CreatePipeAcceptFailedException(error));
-                                        }
-                                    case UnsafeNativeMethods.ERROR_PIPE_CONNECTED:
-                                        completeSelf = true;
-                                        break;
-                                    case UnsafeNativeMethods.ERROR_IO_PENDING:
-                                        break;
-                                    default:
-                                        completeSelf = true;
-                                        throw DiagnosticUtility.ExceptionUtility.ThrowHelperError(CreatePipeAcceptFailedException(error));
-                                }
-                            }
-                            else
-                            {
-                                completeSelf = true;
-                            }
-
-                            break;
-                        }
-                    }
-                    catch (ObjectDisposedException exception)
-                    {
-                        // A race with Abort can cause PipeHandle to throw this.
-                        Fx.Assert(this._result == null, "Got an ObjectDisposedException but not an Abort!");
-                        DiagnosticUtility.TraceHandledException(exception, TraceEventType.Information);
-                        completeSelf = true;
-                    }
-                    finally
-                    {
-                        if (completeSelf)
-                        {
-                            this._overlapped.CancelAsyncOperation();
-                            this._overlapped.Free();
-                        }
-                    }
-                }
-#pragma warning suppress 56500 // elliotw, transferring exception to another thread
-                catch (Exception e)
-                {
-                    if (Fx.IsFatal(e))
-                    {
-                        throw;
-                    }
-
-                    completeSelf = true;
-                    completionException = e;
-                }
-#pragma warning restore CS1634 // Expected 'disable' or 'restore' after #pragma warning
-                if (completeSelf)
-                {
-                    if (!synchronous)
-                    {
-                        this._listener.RemovePendingAccept(this);
-                    }
-                    base.Complete(synchronous, completionException);
-                }
-            }
-
-            // Must be called in PipeConnectionListener's lock.
-            public void Abort()
-            {
-                this._result = null; // we need to return null after an abort
-                _pipeHandle.Close();
-            }
-
-            public PipeHandle End()
-            {
-                AsyncResult.End<PendingAccept>(this);
-                return this._result;
-            }
-
-            [SecuritySafeCritical]
-            unsafe void OnAcceptComplete(bool haveResult, int error, int numBytes)
-            {
-                this._listener.RemovePendingAccept(this);
-
-                if (!haveResult)
-                {
-                    // No race with Abort here since Abort can't be called once RemovePendingAccept happens.
-                    if (this._result != null && UnsafeNativeMethods.GetOverlappedResult(this._pipeHandle.DangerousGetHandle(),
-                        this._overlapped.NativeOverlapped, out numBytes, 0) == 0)
-                    {
-                        error = Marshal.GetLastWin32Error();
-                    }
-                    else
-                    {
-                        error = 0;
-                    }
-                }
-
-                this._overlapped.Free();
-
-                if (error != 0)
-                {
-                    this._pipeHandle.Close();
-                    base.Complete(false, CreatePipeAcceptFailedException(error));
-                }
-                else
-                {
-                    base.Complete(false);
-                }
-            }
-        }
-    }
-
-    static class SecurityDescriptorHelper
-    {
-        static byte[] s_worldCreatorOwnerWithReadAndWriteDescriptorDenyNetwork;
-        static byte[] s_worldCreatorOwnerWithReadDescriptorDenyNetwork;
-
-        static SecurityDescriptorHelper()
-        {
-            s_worldCreatorOwnerWithReadAndWriteDescriptorDenyNetwork = FromSecurityIdentifiersFull(null, UnsafeNativeMethods.GENERIC_READ | UnsafeNativeMethods.GENERIC_WRITE);
-            s_worldCreatorOwnerWithReadDescriptorDenyNetwork = FromSecurityIdentifiersFull(null, UnsafeNativeMethods.GENERIC_READ);
-        }
-
-        internal static byte[] FromSecurityIdentifiers(List<SecurityIdentifier> allowedSids, int accessRights)
-        {
-            if (allowedSids == null)
-            {
-                if (accessRights == (UnsafeNativeMethods.GENERIC_READ | UnsafeNativeMethods.GENERIC_WRITE))
-                {
-                    return s_worldCreatorOwnerWithReadAndWriteDescriptorDenyNetwork;
-                }
-
-                if (accessRights == UnsafeNativeMethods.GENERIC_READ)
-                {
-                    return s_worldCreatorOwnerWithReadDescriptorDenyNetwork;
-                }
-            }
-
-            return FromSecurityIdentifiersFull(allowedSids, accessRights);
-        }
-
-        static byte[] FromSecurityIdentifiersFull(List<SecurityIdentifier> allowedSids, int accessRights)
-        {
-            int capacity = allowedSids == null ? 3 : 2 + allowedSids.Count;
-            DiscretionaryAcl dacl = new DiscretionaryAcl(false, false, capacity);
-
-            // add deny ACE first so that we don't get short circuited
-            dacl.AddAccess(AccessControlType.Deny, new SecurityIdentifier(WellKnownSidType.NetworkSid, null),
-                UnsafeNativeMethods.GENERIC_ALL, InheritanceFlags.None, PropagationFlags.None);
-
-            // clients get different rights, since they shouldn't be able to listen
-            int clientAccessRights = GenerateClientAccessRights(accessRights);
-
-            if (allowedSids == null)
-            {
-                dacl.AddAccess(AccessControlType.Allow, new SecurityIdentifier(WellKnownSidType.WorldSid, null),
-                    clientAccessRights, InheritanceFlags.None, PropagationFlags.None);
-            }
-            else
->>>>>>> bd0ea6e6
-            {
-                lock (_writeLock)
-                {
-                    ExitWritingState();
-                }
-            }
-<<<<<<< HEAD
-        }
-
-        private void ValidateEnterReadingState(bool checkEOF)
-        {
-            Fx.Assert(Monitor.IsEntered(_readLock), "_readLock must be entered");
-            if (checkEOF)
-=======
-
-            dacl.AddAccess(AccessControlType.Allow, GetProcessLogonSid(), accessRights, InheritanceFlags.None, PropagationFlags.None);
-
-            if (AppContainerInfo.IsRunningInAppContainer)
-            {
-                // NamedPipeBinding requires dacl with current AppContainer SID
-                // to setup multiple NamedPipes in the BeginAccept loop.                
-                dacl.AddAccess(
-                            AccessControlType.Allow,
-                            AppContainerInfo.GetCurrentAppContainerSid(),
-                            accessRights,
-                            InheritanceFlags.None,
-                            PropagationFlags.None);
-            }
-
-            CommonSecurityDescriptor securityDescriptor =
-                new CommonSecurityDescriptor(false, false, ControlFlags.None, null, null, null, dacl);
-            byte[] binarySecurityDescriptor = new byte[securityDescriptor.BinaryLength];
-            securityDescriptor.GetBinaryForm(binarySecurityDescriptor, 0);
-            return binarySecurityDescriptor;
-        }
-
-        // Security: We cannot grant rights for FILE_CREATE_PIPE_INSTANCE to clients, otherwise other apps can intercept server side pipes.
-        // FILE_CREATE_PIPE_INSTANCE is granted in 2 ways, via GENERIC_WRITE or directly specified. Remove both.
-        static int GenerateClientAccessRights(int accessRights)
-        {
-            int everyoneAccessRights = accessRights;
-
-            if ((everyoneAccessRights & UnsafeNativeMethods.GENERIC_WRITE) != 0)
-            {
-                everyoneAccessRights &= ~UnsafeNativeMethods.GENERIC_WRITE;
-
-                // Since GENERIC_WRITE grants the permissions to write to a file, we need to add it back.
-                const int clientWriteAccess = UnsafeNativeMethods.FILE_WRITE_ATTRIBUTES | UnsafeNativeMethods.FILE_WRITE_DATA | UnsafeNativeMethods.FILE_WRITE_EA;
-                everyoneAccessRights |= clientWriteAccess;
-            }
-
-            // Future proofing: FILE_CREATE_PIPE_INSTANCE isn't used currently but we need to ensure it is not granted.
-            everyoneAccessRights &= ~UnsafeNativeMethods.FILE_CREATE_PIPE_INSTANCE;
-
-            return everyoneAccessRights;
-        }
-
-        // The logon sid is generated on process start up so it is unique to this process.
-        static SecurityIdentifier GetProcessLogonSid()
-        {
-            int pid = Process.GetCurrentProcess().Id;
-            return System.ServiceModel.Activation.Utility.GetLogonSidForPid(pid);
-        }
-    }
-
-    unsafe class PipeSharedMemory : IDisposable
-    {
-        internal const string PipePrefix = @"\\.\pipe\";
-        internal const string PipeLocalPrefix = @"\\.\pipe\Local\";
-        SafeFileMappingHandle _fileMapping;
-        string _pipeName;
-        string _pipeNameGuidPart;
-        Uri _pipeUri;
-
-        PipeSharedMemory(SafeFileMappingHandle fileMapping, Uri pipeUri)
-            : this(fileMapping, pipeUri, null)
-        {
-        }
-
-        PipeSharedMemory(SafeFileMappingHandle fileMapping, Uri pipeUri, string pipeName)
-        {
-            this._pipeName = pipeName;
-            this._fileMapping = fileMapping;
-            this._pipeUri = pipeUri;
-        }
-
-        public static PipeSharedMemory Create(List<SecurityIdentifier> allowedSids, Uri pipeUri, string sharedMemoryName)
-        {
-            PipeSharedMemory result;
-            if (TryCreate(allowedSids, pipeUri, sharedMemoryName, out result))
-            {
-                return result;
-            }
-            else
-            {
-                throw DiagnosticUtility.ExceptionUtility.ThrowHelperError(CreatePipeNameInUseException(UnsafeNativeMethods.ERROR_ACCESS_DENIED, pipeUri));
-            }
-        }
-
-        [SecuritySafeCritical]
-        public unsafe static bool TryCreate(List<SecurityIdentifier> allowedSids, Uri pipeUri, string sharedMemoryName, out PipeSharedMemory result)
-        {
-            Guid pipeGuid = Guid.NewGuid();
-            string pipeName = BuildPipeName(pipeGuid.ToString());
-            byte[] binarySecurityDescriptor;
-            try
-            {
-                binarySecurityDescriptor = SecurityDescriptorHelper.FromSecurityIdentifiers(allowedSids, UnsafeNativeMethods.GENERIC_READ);
-            }
-            catch (Win32Exception e)
-            {
-                // While Win32exceptions are not expected, if they do occur we need to obey the pipe/communication exception model.
-                Exception innerException = new PipeException(e.Message, e);
-                throw DiagnosticUtility.ExceptionUtility.ThrowHelperError(new CommunicationException(innerException.Message, innerException));
-            }
-
-            SafeFileMappingHandle fileMapping;
-            int error;
-            result = null;
-            fixed (byte* pinnedSecurityDescriptor = binarySecurityDescriptor)
-            {
-                UnsafeNativeMethods.SECURITY_ATTRIBUTES securityAttributes = new UnsafeNativeMethods.SECURITY_ATTRIBUTES();
-                securityAttributes._lpSecurityDescriptor = (IntPtr)pinnedSecurityDescriptor;
-
-                fileMapping = UnsafeNativeMethods.CreateFileMapping((IntPtr)(-1), securityAttributes,
-                    UnsafeNativeMethods.PAGE_READWRITE, 0, sizeof(SharedMemoryContents), sharedMemoryName);
-                error = Marshal.GetLastWin32Error();
-            }
-
-            if (fileMapping.IsInvalid)
->>>>>>> bd0ea6e6
-            {
-                if (_closeState == CloseState.Closing)
-                {
-<<<<<<< HEAD
-                    throw DiagnosticUtility.ExceptionUtility.ThrowHelper(new PipeException(SRServiceModel.PipeAlreadyClosing), ExceptionEventType);
-=======
-                    Exception innerException = new PipeException(string.Format(SRServiceModel.PipeNameCantBeReserved,
-                        pipeUri.AbsoluteUri, PipeError.GetErrorString(error)), error);
-                    throw DiagnosticUtility.ExceptionUtility.ThrowHelperError(innerException);
->>>>>>> bd0ea6e6
-                }
-            }
-
-            if (_inReadingState)
-            {
-                throw DiagnosticUtility.ExceptionUtility.ThrowHelper(new PipeException(SRServiceModel.PipeReadPending), ExceptionEventType);
-            }
-
-<<<<<<< HEAD
-            if (_closeState == CloseState.PipeClosed)
-=======
-                return true;
-            }
-            finally
->>>>>>> bd0ea6e6
-            {
-                throw DiagnosticUtility.ExceptionUtility.ThrowHelper(new PipeException(SRServiceModel.PipeClosed), ExceptionEventType);
-            }
-        }
-
-        private void ValidateEnterWritingState(bool checkShutdown)
-        {
-            Fx.Assert(Monitor.IsEntered(_writeLock), "_writeLock must be entered");
-            if (checkShutdown)
-            {
-                if (_isShutdownWritten)
-                {
-                    throw DiagnosticUtility.ExceptionUtility.ThrowHelper(new PipeException(SRServiceModel.PipeAlreadyShuttingDown), ExceptionEventType);
-                }
-
-<<<<<<< HEAD
-                if (_closeState == CloseState.Closing)
-=======
-                throw DiagnosticUtility.ExceptionUtility.ThrowHelperError(CreatePipeNameCannotBeAccessedException(error, pipeUri));
-            }
-            return new PipeSharedMemory(fileMapping, pipeUri);
-        }
-
-        public void Dispose()
-        {
-            if (_fileMapping != null)
-            {
-                _fileMapping.Close();
-                _fileMapping = null;
-            }
-        }
-
-        public string PipeName
-        {
-            [SecuritySafeCritical]
-            get
-            {
-                if (_pipeName == null)
->>>>>>> bd0ea6e6
-                {
-                    throw DiagnosticUtility.ExceptionUtility.ThrowHelper(new PipeException(SRServiceModel.PipeAlreadyClosing), ExceptionEventType);
-                }
-            }
-
-<<<<<<< HEAD
-            if (_inWritingState)
-=======
-            return null;
-        }
-
-        [SecuritySafeCritical]
-        void InitializeContents(Guid pipeGuid)
-        {
-            SafeViewOfFileHandle view = GetView(true);
-            try
-            {
-                SharedMemoryContents* contents = (SharedMemoryContents*)view.DangerousGetHandle();
-                contents->pipeGuid = pipeGuid;
-                Thread.MemoryBarrier();
-                contents->isInitialized = true;
-            }
-            finally
->>>>>>> bd0ea6e6
-            {
-                throw DiagnosticUtility.ExceptionUtility.ThrowHelper(new PipeException(SRServiceModel.PipeWritePending), ExceptionEventType);
-            }
-<<<<<<< HEAD
-
-            if (_closeState == CloseState.PipeClosed)
-=======
-        }
-
-        public static Exception CreatePipeNameInUseException(int error, Uri pipeUri)
-        {
-            Exception innerException = new PipeException(string.Format(SRServiceModel.PipeNameInUse, pipeUri.AbsoluteUri), error);
-            throw innerException;
-        }
-
-        static Exception CreatePipeNameCannotBeAccessedException(int error, Uri pipeUri)
-        {
-            Exception innerException = new PipeException(string.Format(SRServiceModel.PipeNameCanNotBeAccessed, PipeError.GetErrorString(error)), error);
-            throw innerException;
-        }
-
-        SafeViewOfFileHandle GetView(bool writable)
-        {
-            SafeViewOfFileHandle handle = UnsafeNativeMethods.MapViewOfFile(_fileMapping,
-                writable ? UnsafeNativeMethods.FILE_MAP_WRITE : UnsafeNativeMethods.FILE_MAP_READ,
-                0, 0, (IntPtr)sizeof(SharedMemoryContents));
-            if (handle.IsInvalid)
->>>>>>> bd0ea6e6
-            {
-                throw DiagnosticUtility.ExceptionUtility.ThrowHelper(new PipeException(SRServiceModel.PipeClosed), ExceptionEventType);
-            }
-        }
-
-        internal static void ValidateBufferBounds(ReadOnlyMemory<byte> buffer)
-        {
-            if (buffer.IsEmpty)
-            {
-                throw DiagnosticUtility.ExceptionUtility.ThrowHelperArgumentNull(nameof(buffer));
-            }
-        }
-
-
-        public void Close(TimeSpan timeout, bool asyncAndLinger)
-        {
-            CloseAsync(timeout).GetAwaiter().GetResult();
-        }
-
-<<<<<<< HEAD
         AsyncCompletionResult IConnection.BeginWrite(byte[] buffer, int offset, int size, bool immediate, TimeSpan timeout, Action<object> callback, object state) => throw new NotImplementedException();
         public void EndWrite()
         {
-=======
-        static HashAlgorithm GetHashAlgorithm()
-        {
-            return new SHA256Managed();
-        }
->>>>>>> bd0ea6e6
-
+            if (checkShutdown)
         }
         void IConnection.Write(byte[] buffer, int offset, int size, bool immediate, TimeSpan timeout) => throw new NotImplementedException();
         void IConnection.Write(byte[] buffer, int offset, int size, bool immediate, TimeSpan timeout, BufferManager bufferManager) => throw new NotImplementedException();
@@ -2563,28 +593,160 @@
        public  int EndRead()
         {
             return _asyncBytesRead;
-        }
+                    //throw DiagnosticUtility.ExceptionUtility.ThrowHelper(new PipeException(SR.GetString(SR.PipeAlreadyClosing)), ExceptionEventType);
   
-
+                throw new Exception("SR.PipeWritePending");
         private enum CloseState
         {
-<<<<<<< HEAD
-            Open,
-            Closing,
-            PipeClosed,
-=======
+                    if (error != UnsafeNativeMethods.ERROR_IO_PENDING)
+                    {
+                        this._isReadOutstanding = false;
+                        if (error != UnsafeNativeMethods.ERROR_MORE_DATA)
+                        {
+                            throw DiagnosticUtility.ExceptionUtility.ThrowHelperError(Exceptions.CreateReadException(error));
+                        }
+                    }
+                }
+                else
+                {
+    static class PipeUri
+    {
+        public static string BuildSharedMemoryName(Uri uri, HostNameComparisonMode hostNameComparisonMode, bool global)
+        {
+            string path = PipeUri.GetPath(uri);
+            string host = null;
+
+            switch (hostNameComparisonMode)
+            {
+                case HostNameComparisonMode.StrongWildcard:
+                    host = "+";
+                    break;
+                case HostNameComparisonMode.Exact:
+                    host = uri.Host;
+                    break;
+                case HostNameComparisonMode.WeakWildcard:
+                    host = "*";
+                    break;
+            }
+
+            return PipeUri.BuildSharedMemoryName(host, path, global);
+        }
+
+        internal static string BuildSharedMemoryName(string hostName, string path, bool global, AppContainerInfo appContainerInfo)
+        {
+            if (appContainerInfo == null)
+            {
+                return BuildSharedMemoryName(hostName, path, global);
+            }
+            else
+            {
+                Fx.Assert(appContainerInfo.SessionId != ApplicationContainerSettingsDefaults.CurrentSession, "Session has not yet been initialized.");
+                Fx.Assert(!String.IsNullOrEmpty(appContainerInfo.NamedObjectPath),
+                    "NamedObjectPath cannot be empty when creating the SharedMemoryName when running in an AppContainer.");
+
+                //We need to use a session symlink for the lowbox appcontainer.
+                // Session\{0}\{1}\{2}\<SharedMemoryName>                
+                return string.Format(
+                            CultureInfo.InvariantCulture,
+                            @"Session\{0}\{1}\{2}",
+                            appContainerInfo.SessionId,
+                            appContainerInfo.NamedObjectPath,
+                            BuildSharedMemoryName(hostName, path, global));
+            }
+        }
+
+        static string BuildSharedMemoryName(string hostName, string path, bool global)
+        {
+            StringBuilder builder = new StringBuilder();
+            builder.Append(Uri.UriSchemeNetPipe);
+            builder.Append("://");
+            builder.Append(hostName.ToUpperInvariant());
+            builder.Append(path);
+            string canonicalName = builder.ToString();
+
+            byte[] canonicalBytes = Encoding.UTF8.GetBytes(canonicalName);
+            byte[] hashedBytes;
+            string separator;
+
+            if (canonicalBytes.Length >= 128)
+            {
+                using (HashAlgorithm hash = GetHashAlgorithm())
+                {
+                    hashedBytes = hash.ComputeHash(canonicalBytes);
+                }
+                separator = ":H";
+            }
+            else
+            {
+                hashedBytes = canonicalBytes;
+                separator = ":E";
+            }
+
+            builder = new StringBuilder();
+            if (global)
+            {
+                // we may need to create the shared memory in the global namespace so we work with terminal services+admin 
+                builder.Append("Global\\");
+            }
+            else
+            {
+                builder.Append("Local\\");
+            }
+            builder.Append(Uri.UriSchemeNetPipe);
+            builder.Append(separator);
+            builder.Append(Convert.ToBase64String(hashedBytes));
+            return builder.ToString();
+        }
+
+        [SuppressMessage("Microsoft.Security.Cryptography", "CA5354:DoNotUseSHA1", Justification = "Cannot change. It will cause compatibility issue. Not used for cryptographic purposes.")]
+        static HashAlgorithm GetHashAlgorithm()
+        {
+            //if (!LocalAppContextSwitches.UseSha1InPipeConnectionGetHashAlgorithm)
+            //{
+            //    if (SecurityUtilsEx.RequiresFipsCompliance)
+            //        return new SHA256CryptoServiceProvider();
+            //    else
+            //        return new SHA256Managed();
+            //}
+            //else
+            //{
+            //    if (SecurityUtilsEx.RequiresFipsCompliance)
+            //        return new SHA1CryptoServiceProvider();
+            //    else
+            //        return new SHA1Managed();
+            //}
+
+            return new SHA256Managed();
+        }
+
+        public static string GetPath(Uri uri)
+        {
+            string path = uri.LocalPath.ToUpperInvariant();
+            if (!path.EndsWith("/", StringComparison.Ordinal))
+                path = path + "/";
+            return path;
+        }
+
+        public static string GetParentPath(string path)
+        {
+            if (path.EndsWith("/", StringComparison.Ordinal))
+                path = path.Substring(0, path.Length - 1);
+            if (path.Length == 0)
+                return path;
+            return path.Substring(0, path.LastIndexOf('/') + 1);
+        }
+
+        public static void Validate(Uri uri)
+        {
             if (uri.Scheme != Uri.UriSchemeNetPipe)
-                throw DiagnosticUtility.ExceptionUtility.ThrowHelperArgument("uri", "SRServiceModel.PipeUriSchemeWrong");
->>>>>>> bd0ea6e6
-        }
-
-        private enum TransferOperation
-        {
-<<<<<<< HEAD
-            Write,
-            Read,
-            Undefined,
-=======
+                throw DiagnosticUtility.ExceptionUtility.ThrowHelperArgument("uri", "SR.PipeUriSchemeWrong");
+        }
+    }
+
+    static class PipeError
+    {
+        public static string GetErrorString(int error)
+        {
             StringBuilder stringBuilder = new StringBuilder(512);
             if (UnsafeNativeMethods.FormatMessage(UnsafeNativeMethods.FORMAT_MESSAGE_IGNORE_INSERTS |
                 UnsafeNativeMethods.FORMAT_MESSAGE_FROM_SYSTEM | UnsafeNativeMethods.FORMAT_MESSAGE_ARGUMENT_ARRAY,
@@ -2592,20 +754,21 @@
             {
                 stringBuilder = stringBuilder.Replace("\n", "");
                 stringBuilder = stringBuilder.Replace("\r", "");
-                return string.Format(
-                    SRServiceModel.PipeKnownWin32Error,
-                    stringBuilder.ToString(),
-                    error.ToString(CultureInfo.InvariantCulture),
-                    Convert.ToString(error, 16));
+                //return SR.GetString(
+                //    SR.PipeKnownWin32Error,
+                //    stringBuilder.ToString(),
+                //    error.ToString(CultureInfo.InvariantCulture),
+                //    Convert.ToString(error, 16));
+                return "SR.PipeKnownWin32Error:"+ Convert.ToString(error, 16) + ":" + stringBuilder.ToString();
             }
             else
             {
-                return string.Format(
-                    SRServiceModel.PipeUnknownWin32Error,
-                    error.ToString(CultureInfo.InvariantCulture),
-                    Convert.ToString(error, 16));
-            }
->>>>>>> bd0ea6e6
+                //return SR.GetString(
+                //    SR.PipeUnknownWin32Error,
+                //    error.ToString(CultureInfo.InvariantCulture),
+                //    Convert.ToString(error, 16));
+                return "SR.PipeKnownWin32Error:" + Convert.ToString(error, 16);
+            }
         }
     }
 }