<Project ToolsVersion="12.0" DefaultTargets="Build" xmlns="http://schemas.microsoft.com/developer/msbuild/2003">
<<<<<<< HEAD

=======
>>>>>>> c7d5e04a
<!-- Handles the test output directory issue for visual studio. Currently we need to do a full build from the command line first.
     But once - dotnet/buildtools#181 is fixed we might be able to get rid of this. 
     This property walks up the tree and finds the buildtools computed $(bindir) and $(TestPath)\$(DebugTestFrameworkFolder)
     and sets the output path to match the start working directory.
     Currently handles only Windows_NT as the OS_GROUP
-->
  <PropertyGroup Condition=" $(MSBuildProjectName.EndsWith('.Tests')) AND '$(BuildingInsideVisualStudio)' == 'true' ">
    <OutputPath>$([MSBuild]::GetDirectoryNameOfFileAbove($(MSBuildThisFileDirectory), build.proj))\\bin\\tests\\Windows_NT.$(Platform).$(Configuration)\$(MSBuildProjectName)\dnxcore50</OutputPath>
<<<<<<< HEAD
=======
  </PropertyGroup>
  <PropertyGroup Condition="$(MSBuildProjectName.EndsWith('.Tests')) AND $(TestCategories.Contains('OuterLoop'))">
    <XunitOptions>-parallel none</XunitOptions>
>>>>>>> c7d5e04a
  </PropertyGroup>
  <PropertyGroup Condition="$(MSBuildProjectName.EndsWith('.Tests')) AND $(TestCategories.Contains('OuterLoop'))">
    <XunitOptions>-parallel none</XunitOptions>
  </PropertyGroup>  
</Project><|MERGE_RESOLUTION|>--- conflicted
+++ resolved
@@ -1,8 +1,5 @@
 <Project ToolsVersion="12.0" DefaultTargets="Build" xmlns="http://schemas.microsoft.com/developer/msbuild/2003">
-<<<<<<< HEAD
 
-=======
->>>>>>> c7d5e04a
 <!-- Handles the test output directory issue for visual studio. Currently we need to do a full build from the command line first.
      But once - dotnet/buildtools#181 is fixed we might be able to get rid of this. 
      This property walks up the tree and finds the buildtools computed $(bindir) and $(TestPath)\$(DebugTestFrameworkFolder)
@@ -11,14 +8,8 @@
 -->
   <PropertyGroup Condition=" $(MSBuildProjectName.EndsWith('.Tests')) AND '$(BuildingInsideVisualStudio)' == 'true' ">
     <OutputPath>$([MSBuild]::GetDirectoryNameOfFileAbove($(MSBuildThisFileDirectory), build.proj))\\bin\\tests\\Windows_NT.$(Platform).$(Configuration)\$(MSBuildProjectName)\dnxcore50</OutputPath>
-<<<<<<< HEAD
-=======
   </PropertyGroup>
   <PropertyGroup Condition="$(MSBuildProjectName.EndsWith('.Tests')) AND $(TestCategories.Contains('OuterLoop'))">
     <XunitOptions>-parallel none</XunitOptions>
->>>>>>> c7d5e04a
   </PropertyGroup>
-  <PropertyGroup Condition="$(MSBuildProjectName.EndsWith('.Tests')) AND $(TestCategories.Contains('OuterLoop'))">
-    <XunitOptions>-parallel none</XunitOptions>
-  </PropertyGroup>  
 </Project>